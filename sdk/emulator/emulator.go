--- conflicted
+++ resolved
@@ -34,14 +34,9 @@
 	txPool             map[string]*types.Transaction
 	mut                sync.RWMutex
 	computer           *execution.Computer
-<<<<<<< HEAD
-	rootAccount        types.Account
-	rootAccountKey     crypto.PrKey
-	lastCreatedAccount types.Account
-=======
 	rootAccountAddress types.Address
 	rootAccountKey     crypto.PrivateKey
->>>>>>> e3e2707f
+	lastCreatedAccount types.Account
 }
 
 // EmulatedBlockchainOptions is a set of configuration options for an emulated blockchain.
@@ -79,23 +74,22 @@
 	)
 
 	b.computer = computer
-	b.rootAccount, b.rootAccountKey = createRootAccount(ws, opt.RootAccountKey)
-	b.lastCreatedAccount = b.rootAccount
+	rootAccount, rootAccountKey := createRootAccount(ws, opt.RootAccountKey)
+
+	b.rootAccountAddress = rootAccount.Address
+	b.rootAccountKey = rootAccountKey
+	b.lastCreatedAccount = rootAccount
 
 	return b
 }
 
 // RootAccountAddress returns the root account address for this blockchain.
 func (b *EmulatedBlockchain) RootAccountAddress() types.Address {
-	return b.rootAccount.Address
-}
-
-<<<<<<< HEAD
+	return b.rootAccountAddress
+}
+
 // RootKey returns the root private key for this blockchain.
-func (b *EmulatedBlockchain) RootKey() crypto.PrKey {
-=======
 func (b *EmulatedBlockchain) RootKey() crypto.PrivateKey {
->>>>>>> e3e2707f
 	return b.rootAccountKey
 }
 
@@ -402,11 +396,7 @@
 }
 
 // createRootAccount creates a new root account and commits it to the world state.
-<<<<<<< HEAD
-func createRootAccount(ws *state.WorldState, prKey crypto.PrKey) (types.Account, crypto.PrKey) {
-=======
-func createRootAccount(ws *state.WorldState, prKey crypto.PrivateKey) (types.Address, crypto.PrivateKey) {
->>>>>>> e3e2707f
+func createRootAccount(ws *state.WorldState, prKey crypto.PrivateKey) (types.Account, crypto.PrivateKey) {
 	registers := ws.Registers.NewView()
 
 	if prKey == nil {
