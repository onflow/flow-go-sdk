package types

import (
	"fmt"
)

// revive:disable:redefines-builtin-id

type Type interface {
	isType()
	ID() string
}

// revive:enable

type isAType struct{}

func (isAType) isType() {}

type Any struct{ isAType }

func (Any) ID() string { return "Any" }

type Optional struct {
	isAType
	Type Type
}

func (t Optional) ID() string { return fmt.Sprintf("%s?", t.Type) }

type Variable struct {
	isAType
	Type Type
}

// TODO:
func (Variable) ID() string { return "NOT IMPLEMENTED" }

type Void struct{ isAType }

func (Void) ID() string { return "Void" }

type Bool struct{ isAType }

func (Bool) ID() string { return "Bool" }

type String struct{ isAType }

func (String) ID() string { return "String" }

type Bytes struct{ isAType }

<<<<<<< HEAD
func (Bytes) ID() string { return "Bytes" }

type Address struct{ isAType }

func (Address) ID() string { return "Address" }
=======
type AnyStruct struct{ isAType }

type AnyResource struct{ isAType }
>>>>>>> 827be9f1

type Int struct{ isAType }

func (Int) ID() string { return "Int" }

type Int8 struct{ isAType }

func (Int8) ID() string { return "Int8" }

type Int16 struct{ isAType }

func (Int16) ID() string { return "Int16" }

type Int32 struct{ isAType }

func (Int32) ID() string { return "Int32" }

type Int64 struct{ isAType }

func (Int64) ID() string { return "Int64" }

type UInt8 struct{ isAType }

func (UInt8) ID() string { return "UInt8" }

type UInt16 struct{ isAType }

func (UInt16) ID() string { return "UInt16" }

type UInt32 struct{ isAType }

func (UInt32) ID() string { return "UInt32" }

type UInt64 struct{ isAType }

func (UInt64) ID() string { return "UInt64" }

type VariableSizedArray struct {
	isAType
	ElementType Type
}

func (t VariableSizedArray) ID() string {
	return fmt.Sprintf("[%s]", t.ElementType.ID())
}

type ConstantSizedArray struct {
	isAType
	Size        uint
	ElementType Type
}

func (t ConstantSizedArray) ID() string {
	return fmt.Sprintf("[%s;%d]", t.ElementType.ID(), t.Size)
}

type Dictionary struct {
	isAType
	KeyType     Type
	ElementType Type
}

func (t Dictionary) ID() string {
	return fmt.Sprintf(
		"{%s:%s}",
		t.KeyType.ID(),
		t.ElementType.ID(),
	)
}

type Parameter struct {
	Label      string
	Identifier string
	Type       Type
}

type Composite struct {
	isAType
	TypeID       string
	Identifier   string
	Fields       map[string]Type
	Initializers [][]Parameter
}

func (t Composite) ID() string {
	return t.TypeID
}

type Struct struct {
	isAType
	Composite
}

type Resource struct {
	isAType
	Composite
}

type Function struct {
	isAType
	TypeID     string
	Identifier string
	Parameters []Parameter
	ReturnType Type
}

func (t Function) ID() string { return t.TypeID }

// A type representing anonymous function (aka without named arguments)
type FunctionType struct {
	isAType
	ParameterTypes []Type
	ReturnType     Type
}

// TODO:
func (t FunctionType) ID() string { return "NOT IMPLEMENTED" }

type Event struct {
	isAType
	TypeID      string
	Identifier  string
	Fields      map[string]Type
	Initializer []Parameter
}

func (t Event) ID() string {
	return t.TypeID
}

// Pointers are simply pointers to already existing types, to prevent circular references
type ResourcePointer struct {
	isAType
	TypeName string
}

func (t ResourcePointer) ID() string {
	return t.TypeName
}

type StructPointer struct {
	isAType
	TypeName string
}

func (t StructPointer) ID() string {
	return t.TypeName
}<|MERGE_RESOLUTION|>--- conflicted
+++ resolved
@@ -21,6 +21,14 @@
 
 func (Any) ID() string { return "Any" }
 
+type AnyStruct struct{ isAType }
+
+func (AnyStruct) ID() string { return "AnyStruct" }
+
+type AnyResource struct{ isAType }
+
+func (AnyResource) ID() string { return "AnyResource" }
+
 type Optional struct {
 	isAType
 	Type Type
@@ -50,17 +58,11 @@
 
 type Bytes struct{ isAType }
 
-<<<<<<< HEAD
 func (Bytes) ID() string { return "Bytes" }
 
 type Address struct{ isAType }
 
 func (Address) ID() string { return "Address" }
-=======
-type AnyStruct struct{ isAType }
-
-type AnyResource struct{ isAType }
->>>>>>> 827be9f1
 
 type Int struct{ isAType }
 
@@ -142,7 +144,7 @@
 	TypeID       string
 	Identifier   string
 	Fields       map[string]Type
-	Initializers [][]Parameter
+	Initializers [][]*Parameter
 }
 
 func (t Composite) ID() string {
@@ -158,40 +160,38 @@
 	isAType
 	Composite
 }
-
-type Function struct {
-	isAType
-	TypeID     string
-	Identifier string
-	Parameters []Parameter
-	ReturnType Type
-}
-
-func (t Function) ID() string { return t.TypeID }
-
-// A type representing anonymous function (aka without named arguments)
-type FunctionType struct {
-	isAType
-	ParameterTypes []Type
-	ReturnType     Type
-}
-
-// TODO:
-func (t FunctionType) ID() string { return "NOT IMPLEMENTED" }
 
 type Event struct {
 	isAType
 	TypeID      string
 	Identifier  string
 	Fields      map[string]Type
-	Initializer []Parameter
+	Initializer []*Parameter
 }
 
 func (t Event) ID() string {
 	return t.TypeID
 }
 
-// Pointers are simply pointers to already existing types, to prevent circular references
+type Function struct {
+	isAType
+	TypeID     string
+	Identifier string
+	Parameters []*Parameter
+	ReturnType Type
+}
+
+func (t Function) ID() string { return t.TypeID }
+
+type FunctionType struct {
+	isAType
+	ParameterTypes []Type
+	ReturnType     Type
+}
+
+// TODO:
+func (t FunctionType) ID() string { return "NOT IMPLEMENTED" }
+
 type ResourcePointer struct {
 	isAType
 	TypeName string
