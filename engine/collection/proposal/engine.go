// Package proposal implements an engine for proposing and guaranteeing
// collections and submitting them to consensus nodes.
package proposal

import (
	"fmt"
	"time"

	"github.com/rs/zerolog"

	"github.com/dapperlabs/flow-go/engine"
	"github.com/dapperlabs/flow-go/model/flow"
	"github.com/dapperlabs/flow-go/module"
	"github.com/dapperlabs/flow-go/network"
	"github.com/dapperlabs/flow-go/protocol"
)

// The period at which the engine will propose a new collection based on the
// contents of the txpool.
const proposalPeriod = time.Second * 5

// Engine is the collection proposal engine, which packages pending
// transactions into collections and sends them to consensus nodes.
type Engine struct {
	unit  *engine.Unit
	log   zerolog.Logger
	con   network.Conduit
	me    module.Local
	state protocol.State
	pool  module.TransactionPool
	// TODO storage provider for transactions/guaranteed collections

<<<<<<< HEAD
	// TODO replace with engine.Unit
	stop    chan struct{}  // used to stop the proposer goroutine
	stopped sync.WaitGroup // used to indicate that all goroutines have stopped
=======
>>>>>>> 096e7357
}

func New(log zerolog.Logger, net module.Network, me module.Local, state protocol.State) (*Engine, error) {
	e := &Engine{
		unit:  engine.NewUnit(),
		log:   log.With().Str("engine", "proposal").Logger(),
		me:    me,
		state: state,
		//pool:  pool,
	}

	con, err := net.Register(engine.CollectionProposal, e)
	if err != nil {
		return nil, fmt.Errorf("could not register engine: %w", err)
	}

	e.con = con

	return e, nil
}

// Ready returns a ready channel that is closed once the engine has fully
// started.
func (e *Engine) Ready() <-chan struct{} {
	e.unit.Launch(e.propose)
	return e.unit.Ready()
}

// Done returns a done channel that is closed once the engine has fully stopped.
// TODO describe conditions under which engine is done
func (e *Engine) Done() <-chan struct{} {
	return e.unit.Done()
}

// SubmitLocal submits an event originating on the local node.
func (e *Engine) SubmitLocal(event interface{}) {
	e.Submit(e.me.NodeID(), event)
}

// Submit submits the given event from the node with the given origin ID
// for processing in a non-blocking manner. It returns instantly and logs
// a potential processing error internally when done.
func (e *Engine) Submit(originID flow.Identifier, event interface{}) {
	e.unit.Launch(func() {
		err := e.Process(originID, event)
		if err != nil {
			e.log.Error().Err(err).Msg("could not process submitted event")
		}
	})
}

// ProcessLocal processes an event originating on the local node.
func (e *Engine) ProcessLocal(event interface{}) error {
	return e.Process(e.me.NodeID(), event)
}

// Process processes the given event from the node with the given origin ID in
// a blocking manner. It returns the potential processing error when done.
func (e *Engine) Process(originID flow.Identifier, event interface{}) error {
	return e.unit.Do(func() error {
		return e.process(originID, event)
	})
}

// process processes events for the proposal engine on the collection node.
func (e *Engine) process(originID flow.Identifier, event interface{}) error {
	switch event.(type) {
	default:
		return fmt.Errorf("invalid event type (%T)", event)
	}
}

func (e *Engine) propose() {

	ticker := time.NewTicker(proposalPeriod)

	for {
		select {
		case <-ticker.C:
			// TODO propose a new block and send to consensus nodes
		case <-e.unit.Quit():
			return
		}
	}
}<|MERGE_RESOLUTION|>--- conflicted
+++ resolved
@@ -29,13 +29,6 @@
 	state protocol.State
 	pool  module.TransactionPool
 	// TODO storage provider for transactions/guaranteed collections
-
-<<<<<<< HEAD
-	// TODO replace with engine.Unit
-	stop    chan struct{}  // used to stop the proposer goroutine
-	stopped sync.WaitGroup // used to indicate that all goroutines have stopped
-=======
->>>>>>> 096e7357
 }
 
 func New(log zerolog.Logger, net module.Network, me module.Local, state protocol.State) (*Engine, error) {
@@ -44,7 +37,6 @@
 		log:   log.With().Str("engine", "proposal").Logger(),
 		me:    me,
 		state: state,
-		//pool:  pool,
 	}
 
 	con, err := net.Register(engine.CollectionProposal, e)
