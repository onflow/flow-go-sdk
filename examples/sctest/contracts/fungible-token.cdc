

// The Fungible Token standard interface that all Fungible Tokens
// would have to conform to
<<<<<<< HEAD
pub contract interface FungibleToken {

    // The total number of tokens in existence
    pub var totalSupply: UInt64

    // event that is emitted when the contract is created
    event FungibleTokenInitialized(initialSupply: UInt64)

    // event that is emitted when tokens are withdrawn from a Vault
    event Withdraw(amount: UInt64)

    // event that is emitted when tokens are deposited to a Vault
    event Deposit(amount: UInt64)
=======

access(all) contract interface FungibleToken {

    // The total number of tokens in existence
    // it is up to the implementor to ensure that total supply 
    // stays accurate and up to date
    access(all) var totalSupply: UInt256

    // event that is emitted when the contract is created
    access(all) event FungibleTokenInitialized(initialSupply: UInt256)

    // event that is emitted when tokens are withdrawn from a Vault
    access(all) event Withdraw(amount: UInt256)

    // event that is emitted when tokens are deposited to a Vault
    access(all) event Deposit(amount: UInt256)
>>>>>>> c8423af3

    // Interface that enforces the requirements for withdrawing
    // tokens from the implementing type
    //
<<<<<<< HEAD
    pub resource interface Provider {
        pub fun withdraw(amount: UInt64): @Vault {
=======
    access(all) resource interface Provider {
        pub fun withdraw(amount: UInt256): @Vault {
>>>>>>> c8423af3
            post {
                result.balance == amount:
                    "Withdrawal amount must be the same as the balance of the withdrawn Vault"
            }
        }
<<<<<<< HEAD
    }

    // Interface that enforces the requirements for depositing
    // tokens into the implementing type
    //
    pub resource interface Receiver {
        pub fun deposit(from: @Vault) {
            pre {
                from.balance > 0:
                    "Deposit balance must be positive"
            }
        }
    }

    // Interface that contains the balance field of the Vault
    //
    pub resource interface Balance {
        pub var balance: UInt64
    }

    // Every Fungible Token contract must define a Vault object that
    // conforms to the Provider and Receiver interfaces
    // and includes these fields and functions
    //
    pub resource Vault: Provider, Receiver, Balance {
        // keeps track of the total balance of the accounts tokens
        pub var balance: UInt64

        init(balance: UInt64) {
=======
    }

    // Interface that enforces the requirements for depositing
    // tokens into the implementing type
    //
    // We don't include a condition that checks the balance because
    // we want to give users the ability to make custom Receivers that
    // can do custom things with the tokens
    access(all) resource interface Receiver {
        pub fun deposit(from: @Vault) {
            pre {
                from.balance > UInt256(0):
                    "Deposit balance must be positive"
            }
        }
    }

    // Interface that contains the balance field of the Vault
    //
    access(all) resource interface Balance {
        pub var balance: UInt256
    }

    // The declaration of a concrete type in a contract interface means that
    // every Fungible Token contract that implements this interface
    // must define a concrete Vault object that
    // conforms to the Provider, Receiver, and Balace interfaces
    // and includes these fields and functions
    //
    access(all) resource Vault: Provider, Receiver, Balance {
        // keeps track of the total balance of the accounts tokens
        access(all) var balance: UInt256

        init(balance: UInt256) {
>>>>>>> c8423af3
            post {
                self.balance == balance: "Balance must be initialized to the initial balance"
                // cannot get interface fields from within resource
                //self.balance <= self.totalSupply: "Balance must be less than total supply"
            }
        }

        // withdraw subtracts `amount` from the vaults balance and
        // returns a vault object with the subtracted balance
<<<<<<< HEAD
        pub fun withdraw(amount: UInt64): @Vault {
=======
        access(all) fun withdraw(amount: UInt256): @Vault {
>>>>>>> c8423af3
            pre {
                self.balance >= amount: "Amount withdrawn must be less than the balance of the Vault!"
            }
        }

        // deposit takes a vault object as a parameter and adds
        // its balance to the balance of the stored vault, then
        // destroys the sent vault because its balance has been consumed
<<<<<<< HEAD
        pub fun deposit(from: @Vault) {
=======
        access(all) fun deposit(from: @Vault) {
>>>>>>> c8423af3
            post {
                self.balance == before(self.balance) + before(from.balance):
                    "New Vault balance must be the sum of the previous balance and the deposited Vault"
            }
        }
    }

    // Any user can call this function to create a new Vault object
    // that has balance = 0
    //
<<<<<<< HEAD
    pub fun createEmptyVault(): @Vault {
        post {
            result.balance == 0: "The newly created Vault must have zero balance"
        }
    }
}


// This is an Example Implementation of the Fungible Token Standard
//
pub contract FlowToken: FungibleToken {

    pub var totalSupply: UInt64

    pub resource Vault: FungibleToken.Provider, FungibleToken.Receiver, FungibleToken.Balance {
        
        pub var balance: UInt64

        init(balance: UInt64) {
            self.balance = balance
        }

        pub fun withdraw(amount: UInt64): @Vault {
=======
    access(all) fun createEmptyVault(): @Vault {
        post {
            result.balance == UInt256(0): "The newly created Vault must have zero balance"
        }
    }
}


// This is an Example Implementation of the Fungible Token Standard
// It is not part of the standard, but just shows how most tokens would implememt the standard
//
access(all) contract FlowToken: FungibleToken {

    access(all) var totalSupply: UInt256

    // event that is emitted when the contract is created
    access(all) event FungibleTokenInitialized(initialSupply: UInt256)

    // event that is emitted when tokens are withdrawn from a Vault
    access(all) event Withdraw(amount: UInt256)

    // event that is emitted when tokens are deposited to a Vault
    access(all) event Deposit(amount: UInt256)

    access(all) resource Vault: FungibleToken.Provider, FungibleToken.Receiver, FungibleToken.Balance {
        
        access(all) var balance: UInt256

        init(balance: UInt256) {
            self.balance = balance
        }

        access(all) fun withdraw(amount: UInt256): @Vault {
>>>>>>> c8423af3
            self.balance = self.balance - amount
            emit Withdraw(amount: amount)
            return <-create Vault(balance: amount)
        }
        
<<<<<<< HEAD
        pub fun deposit(from: @Vault) {
=======
        access(all) fun deposit(from: @Vault) {
>>>>>>> c8423af3
            self.balance = self.balance + from.balance
            emit Deposit(amount: from.balance)
            destroy from
        }
    }

<<<<<<< HEAD
    pub fun createEmptyVault(): @Vault {
        return <-create Vault(balance: 0)
    }

    pub fun createVault(initialBalance: UInt64): @Vault {
=======
    access(all) fun createEmptyVault(): @Vault {
        return <-create Vault(balance: 0)
    }

    // This function is included here purely for testing purposes and would not be
    // included in an actual implementation
    //
    access(all) fun createVault(initialBalance: UInt256): @Vault {
>>>>>>> c8423af3
        return <-create Vault(balance: initialBalance)
    }

    init() {
        self.totalSupply = 1000

<<<<<<< HEAD
        let oldVault <- self.account.storage[Vault] <- create Vault(balance: 1000)
        destroy oldVault

        self.account.storage[&Vault] = &self.account.storage[Vault] as Vault
        self.account.published[&FungibleToken.Receiver] = &self.account.storage[Vault] as FungibleToken.Receiver
=======
        // create the Vault with the initial balance and put it in storage
        let oldVault <- self.account.storage[Vault] <- create Vault(balance: 1000)
        destroy oldVault

        // Create a private reference to the Vault that has all the fields and methods
        self.account.storage[&Vault] = &self.account.storage[Vault] as Vault

        // Create a public reference to the Vault that only exposes the deposit method
        self.account.published[&FungibleToken.Receiver] = &self.account.storage[Vault] as FungibleToken.Receiver

        emit FungibleTokenInitialized(initialSupply: self.totalSupply)
>>>>>>> c8423af3
    }
}<|MERGE_RESOLUTION|>--- conflicted
+++ resolved
@@ -2,21 +2,6 @@
 
 // The Fungible Token standard interface that all Fungible Tokens
 // would have to conform to
-<<<<<<< HEAD
-pub contract interface FungibleToken {
-
-    // The total number of tokens in existence
-    pub var totalSupply: UInt64
-
-    // event that is emitted when the contract is created
-    event FungibleTokenInitialized(initialSupply: UInt64)
-
-    // event that is emitted when tokens are withdrawn from a Vault
-    event Withdraw(amount: UInt64)
-
-    // event that is emitted when tokens are deposited to a Vault
-    event Deposit(amount: UInt64)
-=======
 
 access(all) contract interface FungibleToken {
 
@@ -33,54 +18,17 @@
 
     // event that is emitted when tokens are deposited to a Vault
     access(all) event Deposit(amount: UInt256)
->>>>>>> c8423af3
 
     // Interface that enforces the requirements for withdrawing
     // tokens from the implementing type
     //
-<<<<<<< HEAD
-    pub resource interface Provider {
-        pub fun withdraw(amount: UInt64): @Vault {
-=======
     access(all) resource interface Provider {
         pub fun withdraw(amount: UInt256): @Vault {
->>>>>>> c8423af3
             post {
                 result.balance == amount:
                     "Withdrawal amount must be the same as the balance of the withdrawn Vault"
             }
         }
-<<<<<<< HEAD
-    }
-
-    // Interface that enforces the requirements for depositing
-    // tokens into the implementing type
-    //
-    pub resource interface Receiver {
-        pub fun deposit(from: @Vault) {
-            pre {
-                from.balance > 0:
-                    "Deposit balance must be positive"
-            }
-        }
-    }
-
-    // Interface that contains the balance field of the Vault
-    //
-    pub resource interface Balance {
-        pub var balance: UInt64
-    }
-
-    // Every Fungible Token contract must define a Vault object that
-    // conforms to the Provider and Receiver interfaces
-    // and includes these fields and functions
-    //
-    pub resource Vault: Provider, Receiver, Balance {
-        // keeps track of the total balance of the accounts tokens
-        pub var balance: UInt64
-
-        init(balance: UInt64) {
-=======
     }
 
     // Interface that enforces the requirements for depositing
@@ -115,7 +63,6 @@
         access(all) var balance: UInt256
 
         init(balance: UInt256) {
->>>>>>> c8423af3
             post {
                 self.balance == balance: "Balance must be initialized to the initial balance"
                 // cannot get interface fields from within resource
@@ -125,11 +72,7 @@
 
         // withdraw subtracts `amount` from the vaults balance and
         // returns a vault object with the subtracted balance
-<<<<<<< HEAD
-        pub fun withdraw(amount: UInt64): @Vault {
-=======
         access(all) fun withdraw(amount: UInt256): @Vault {
->>>>>>> c8423af3
             pre {
                 self.balance >= amount: "Amount withdrawn must be less than the balance of the Vault!"
             }
@@ -138,11 +81,7 @@
         // deposit takes a vault object as a parameter and adds
         // its balance to the balance of the stored vault, then
         // destroys the sent vault because its balance has been consumed
-<<<<<<< HEAD
-        pub fun deposit(from: @Vault) {
-=======
         access(all) fun deposit(from: @Vault) {
->>>>>>> c8423af3
             post {
                 self.balance == before(self.balance) + before(from.balance):
                     "New Vault balance must be the sum of the previous balance and the deposited Vault"
@@ -153,31 +92,6 @@
     // Any user can call this function to create a new Vault object
     // that has balance = 0
     //
-<<<<<<< HEAD
-    pub fun createEmptyVault(): @Vault {
-        post {
-            result.balance == 0: "The newly created Vault must have zero balance"
-        }
-    }
-}
-
-
-// This is an Example Implementation of the Fungible Token Standard
-//
-pub contract FlowToken: FungibleToken {
-
-    pub var totalSupply: UInt64
-
-    pub resource Vault: FungibleToken.Provider, FungibleToken.Receiver, FungibleToken.Balance {
-        
-        pub var balance: UInt64
-
-        init(balance: UInt64) {
-            self.balance = balance
-        }
-
-        pub fun withdraw(amount: UInt64): @Vault {
-=======
     access(all) fun createEmptyVault(): @Vault {
         post {
             result.balance == UInt256(0): "The newly created Vault must have zero balance"
@@ -211,30 +125,18 @@
         }
 
         access(all) fun withdraw(amount: UInt256): @Vault {
->>>>>>> c8423af3
             self.balance = self.balance - amount
             emit Withdraw(amount: amount)
             return <-create Vault(balance: amount)
         }
         
-<<<<<<< HEAD
-        pub fun deposit(from: @Vault) {
-=======
         access(all) fun deposit(from: @Vault) {
->>>>>>> c8423af3
             self.balance = self.balance + from.balance
             emit Deposit(amount: from.balance)
             destroy from
         }
     }
 
-<<<<<<< HEAD
-    pub fun createEmptyVault(): @Vault {
-        return <-create Vault(balance: 0)
-    }
-
-    pub fun createVault(initialBalance: UInt64): @Vault {
-=======
     access(all) fun createEmptyVault(): @Vault {
         return <-create Vault(balance: 0)
     }
@@ -243,20 +145,12 @@
     // included in an actual implementation
     //
     access(all) fun createVault(initialBalance: UInt256): @Vault {
->>>>>>> c8423af3
         return <-create Vault(balance: initialBalance)
     }
 
     init() {
         self.totalSupply = 1000
 
-<<<<<<< HEAD
-        let oldVault <- self.account.storage[Vault] <- create Vault(balance: 1000)
-        destroy oldVault
-
-        self.account.storage[&Vault] = &self.account.storage[Vault] as Vault
-        self.account.published[&FungibleToken.Receiver] = &self.account.storage[Vault] as FungibleToken.Receiver
-=======
         // create the Vault with the initial balance and put it in storage
         let oldVault <- self.account.storage[Vault] <- create Vault(balance: 1000)
         destroy oldVault
@@ -268,6 +162,5 @@
         self.account.published[&FungibleToken.Receiver] = &self.account.storage[Vault] as FungibleToken.Receiver
 
         emit FungibleTokenInitialized(initialSupply: self.totalSupply)
->>>>>>> c8423af3
     }
 }