--- conflicted
+++ resolved
@@ -631,13 +631,8 @@
 	}
 }
 
-<<<<<<< HEAD
 func (g *Bytes) New() []byte {
 	randomBytes := make([]byte, g.count)
-=======
-func (b *Bytes) New() []byte {
-	randomBytes := make([]byte, b.count)
->>>>>>> aadf896e
 	_, err := rand.Read(randomBytes)
 	if err != nil {
 		panic("failed to generate random bytes")
