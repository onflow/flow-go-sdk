/*
 * Flow Go SDK
 *
 * Copyright 2019 Dapper Labs, Inc.
 *
 * Licensed under the Apache License, Version 2.0 (the "License");
 * you may not use this file except in compliance with the License.
 * You may obtain a copy of the License at
 *
 *   http://www.apache.org/licenses/LICENSE-2.0
 *
 * Unless required by applicable law or agreed to in writing, software
 * distributed under the License is distributed on an "AS IS" BASIS,
 * WITHOUT WARRANTIES OR CONDITIONS OF ANY KIND, either express or implied.
 * See the License for the specific language governing permissions and
 * limitations under the License.
 */

package crypto

import (
	"errors"
	"fmt"

<<<<<<< HEAD
	"github.com/onflow/flow-go/crypto/hash"
=======
	"github.com/onflow/crypto"
	"github.com/onflow/crypto/hash"
>>>>>>> af1a14d7
)

type Hasher = hash.Hasher
type Hash = hash.Hash

// HashAlgorithm is an identifier for a hash algorithm.
type HashAlgorithm = hash.HashingAlgorithm

const (
	UnknownHashAlgorithm HashAlgorithm = hash.UnknownHashingAlgorithm
	SHA2_256                           = hash.SHA2_256
	SHA2_384                           = hash.SHA2_384
	SHA3_256                           = hash.SHA3_256
	SHA3_384                           = hash.SHA3_384
	Keccak256                          = hash.Keccak_256
	KMAC128                            = hash.KMAC128
)

// StringToHashAlgorithm converts a string to a HashAlgorithm.
func StringToHashAlgorithm(s string) HashAlgorithm {
	switch s {
	case SHA2_256.String():
		return SHA2_256
	case SHA3_256.String():
		return SHA3_256
	case SHA2_384.String():
		return SHA2_384
	case SHA3_384.String():
		return SHA3_384
	case Keccak256.String():
		return Keccak256
	case KMAC128.String():
		return KMAC128

	default:
		return UnknownHashAlgorithm
	}
}

// NewHasher initializes and returns a new hasher with the given hash algorithm.
//
// This function returns an error if the hash algorithm is invalid.
// KMAC128 cannot be instantiated with this function. Use `NewKMAC_128` instead.
func NewHasher(algo HashAlgorithm) (Hasher, error) {
	switch algo {
	case SHA2_256:
		return NewSHA2_256(), nil
	case SHA2_384:
		return NewSHA2_384(), nil
	case SHA3_256:
		return NewSHA3_256(), nil
	case SHA3_384:
		return NewSHA3_384(), nil
	case Keccak256:
		return NewKeccak_256(), nil
	case KMAC128:
		return nil, errors.New("KMAC128 can't be instantiated with this function")
	default:
		return nil, fmt.Errorf("invalid hash algorithm %s", algo)
	}
}

// NewSHA2_256 returns a new instance of SHA2-256 hasher.
func NewSHA2_256() Hasher {
	return hash.NewSHA2_256()
}

// NewSHA2_384 returns a new instance of SHA2-384 hasher.
func NewSHA2_384() Hasher {
	return hash.NewSHA2_384()
}

// NewSHA3_256 returns a new instance of SHA3-256 hasher.
func NewSHA3_256() Hasher {
	return hash.NewSHA3_256()
}

// NewSHA3_384 returns a new instance of SHA3-384 hasher.
func NewSHA3_384() Hasher {
	return hash.NewSHA3_384()
}

// NewKeccak_256 returns a new instance of Keccak256 hasher.
func NewKeccak_256() Hasher {
	return hash.NewKeccak_256()
}

// NewKMAC_128 returns a new KMAC instance
//   - `key` is the KMAC key (the key size is compared to the security level).
//   - `customizer` is the customization string. It can be left empty if no customization
//     is required.
//
// NewKeccak_256 returns a new instance of KMAC128
func NewKMAC_128(key []byte, customizer []byte, outputSize int) (Hasher, error) {
	return hash.NewKMAC_128(key, customizer, outputSize)
}

// NewBLSHasher returns a hasher that can be used for BLS signing and verifying.
// It abstracts the complexities of meeting the right conditions of a BLS
// hasher.
//
// The hasher returned is the the expand-message step in the BLS hash-to-curve.
// It uses a xof (extendable output function) based on KMAC128. It therefore has
// a 128-bytes output.
// The `tag` parameter is a domain separation string.
//
// Check https://pkg.go.dev/github.com/onflow/crypto#NewExpandMsgXOFKMAC128 for
// more info on the hasher generation underneath.
func NewBLSHasher(tag string) hash.Hasher {
	return crypto.NewExpandMsgXOFKMAC128(tag)
}<|MERGE_RESOLUTION|>--- conflicted
+++ resolved
@@ -22,12 +22,8 @@
 	"errors"
 	"fmt"
 
-<<<<<<< HEAD
-	"github.com/onflow/flow-go/crypto/hash"
-=======
 	"github.com/onflow/crypto"
 	"github.com/onflow/crypto/hash"
->>>>>>> af1a14d7
 )
 
 type Hasher = hash.Hasher
