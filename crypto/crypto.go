/*
 * Flow Go SDK
 *
 * Copyright 2019-2020 Dapper Labs, Inc.
 *
 * Licensed under the Apache License, Version 2.0 (the "License");
 * you may not use this file except in compliance with the License.
 * You may obtain a copy of the License at
 *
 *   http://www.apache.org/licenses/LICENSE-2.0
 *
 * Unless required by applicable law or agreed to in writing, software
 * distributed under the License is distributed on an "AS IS" BASIS,
 * WITHOUT WARRANTIES OR CONDITIONS OF ANY KIND, either express or implied.
 * See the License for the specific language governing permissions and
 * limitations under the License.
 */

package crypto

import (
	"crypto/ecdsa"
	"crypto/x509"
	"encoding/hex"
	"encoding/pem"
	"fmt"

	"github.com/onflow/flow-go/crypto"
	"github.com/onflow/flow-go/crypto/hash"
)

// SignatureAlgorithm is an identifier for a signature algorithm (and parameters if applicable).
type SignatureAlgorithm crypto.SigningAlgorithm

const (
	UnknownSignatureAlgorithm SignatureAlgorithm = SignatureAlgorithm(crypto.UnknownSigningAlgorithm)
	// ECDSA_P256 is ECDSA on NIST P-256 curve
	ECDSA_P256 = SignatureAlgorithm(crypto.ECDSAP256)
	// ECDSA_secp256k1 is ECDSA on secp256k1 curve
	ECDSA_secp256k1 = SignatureAlgorithm(crypto.ECDSASecp256k1)
)

// String returns the string representation of this signature algorithm.
func (f SignatureAlgorithm) String() string {
	return crypto.SigningAlgorithm(f).String()
}

// StringToSignatureAlgorithm converts a string to a SignatureAlgorithm.
func StringToSignatureAlgorithm(s string) SignatureAlgorithm {
	switch s {
	case ECDSA_P256.String():
		return ECDSA_P256
	case ECDSA_secp256k1.String():
		return ECDSA_secp256k1
	default:
		return UnknownSignatureAlgorithm
	}
}

// HashAlgorithm is an identifier for a hash algorithm.
type HashAlgorithm hash.HashingAlgorithm

const (
	UnknownHashAlgorithm HashAlgorithm = HashAlgorithm(hash.UnknownHashingAlgorithm)
	SHA2_256                           = HashAlgorithm(hash.SHA2_256)
	SHA3_256                           = HashAlgorithm(hash.SHA3_256)
)

// String returns the string representation of this hash algorithm.
func (f HashAlgorithm) String() string {
	return hash.HashingAlgorithm(f).String()
}

// StringToHashAlgorithm converts a string to a HashAlgorithm.
func StringToHashAlgorithm(s string) HashAlgorithm {
	switch s {
	case SHA2_256.String():
		return SHA2_256
	case SHA3_256.String():
		return SHA3_256

	default:
		return UnknownHashAlgorithm
	}
}

// CompatibleAlgorithms returns true if the signature and hash algorithms are compatible.
func CompatibleAlgorithms(sigAlgo SignatureAlgorithm, hashAlgo HashAlgorithm) bool {
	switch sigAlgo {
	case ECDSA_P256:
		fallthrough
	case ECDSA_secp256k1:
		switch hashAlgo {
		case SHA2_256:
			fallthrough
		case SHA3_256:
			return true
		}
	}
	return false
}

// A PrivateKey is a cryptographic private key that can be used for in-memory signing.
type PrivateKey struct {
	crypto.PrivateKey
}

// Algorithm returns the signature algorithm for this private key.
func (sk PrivateKey) Algorithm() SignatureAlgorithm {
	return SignatureAlgorithm(sk.PrivateKey.Algorithm())
}

// PublicKey returns the public key for this private key.
func (sk PrivateKey) PublicKey() PublicKey {
	return PublicKey{PublicKey: sk.PrivateKey.PublicKey()}
}

// A PublicKey is a cryptographic public key that can be used to verify signatures.
type PublicKey struct {
	crypto.PublicKey
}

// Algorithm returns the signature algorithm for this public key.
func (pk PublicKey) Algorithm() SignatureAlgorithm {
	return SignatureAlgorithm(pk.PublicKey.Algorithm())
}

<<<<<<< HEAD
=======
// Encode returns the raw byte encoding of this public key.
func (pk PublicKey) Encode() []byte {
	return pk.publicKey.Encode()
}

>>>>>>> 26effd69
// A Signer is capable of generating cryptographic signatures.
type Signer interface {
	// Sign signs the given message with this signer.
	Sign(message []byte) ([]byte, error)
}

// An InMemorySigner is a signer that generates signatures using an in-memory private key.
//
// InMemorySigner implements simple signing that does not protect the private key against
// any tampering or side channel attacks.
type InMemorySigner struct {
	PrivateKey PrivateKey
	Hasher     Hasher
}

// NewInMemorySigner initializes and returns a new in-memory signer with the provided private key
// and hasher.
func NewInMemorySigner(privateKey PrivateKey, hashAlgo HashAlgorithm) InMemorySigner {
	hasher, _ := NewHasher(hashAlgo)

	return InMemorySigner{
		PrivateKey: privateKey,
		Hasher:     hasher,
	}
}

func (s InMemorySigner) Sign(message []byte) ([]byte, error) {
	return s.PrivateKey.Sign(message, s.Hasher)
}

// NaiveSigner is an alias for InMemorySigner.
type NaiveSigner = InMemorySigner

// NewNaiveSigner is an alias for NewInMemorySigner.
func NewNaiveSigner(privateKey PrivateKey, hashAlgo HashAlgorithm) NaiveSigner {
	return NewInMemorySigner(privateKey, hashAlgo)
}

// targeted security bits of the cryptographic algorithms
const securityBits = 128

// MinSeedLength is the generic minimum seed length required to guarantee sufficient
// entropy when generating keys.
//
// This minimum is used when the seed source is not necessarily a CSPRG and the seed
// should be expanded before being passed to the key generation process.
const MinSeedLength = 2 * (securityBits / 8)

func keyGenerationKMACTag(sigAlgo SignatureAlgorithm) []byte {
	return []byte(fmt.Sprintf("%s Key Generation", sigAlgo))
}

// GeneratePrivateKey generates a private key with the specified signature algorithm from the given seed.
func GeneratePrivateKey(sigAlgo SignatureAlgorithm, seed []byte) (PrivateKey, error) {
	// check the seed has minimum entropy
	if len(seed) < MinSeedLength {
		return PrivateKey{}, fmt.Errorf(
			"crypto: insufficient seed length %d, must be at least %d bytes for %s",
			len(seed),
			MinSeedLength,
			sigAlgo,
		)
	}

	// expand the seed and uniformize its entropy
	var seedLen int
	switch sigAlgo {
	case ECDSA_P256:
		seedLen = crypto.KeyGenSeedMinLenECDSAP256
	case ECDSA_secp256k1:
		seedLen = crypto.KeyGenSeedMinLenECDSASecp256k1
	default:
		return PrivateKey{}, fmt.Errorf(
			"crypto: Go SDK does not support key generation for %s algorithm",
			sigAlgo,
		)
	}

	generationTag := keyGenerationKMACTag(sigAlgo)
	customizer := []byte("")
	hasher, err := hash.NewKMAC_128(generationTag, customizer, seedLen)
	if err != nil {
		return PrivateKey{}, err
	}

	hashedSeed := hasher.ComputeHash(seed)

	// generate the key
	privKey, err := crypto.GeneratePrivateKey(crypto.SigningAlgorithm(sigAlgo), hashedSeed)
	if err != nil {
		return PrivateKey{}, err
	}

	return PrivateKey{
		PrivateKey: privKey,
	}, nil
}

// DecodePrivateKey decodes a raw byte encoded private key with the given signature algorithm.
func DecodePrivateKey(sigAlgo SignatureAlgorithm, b []byte) (PrivateKey, error) {
	privKey, err := crypto.DecodePrivateKey(crypto.SigningAlgorithm(sigAlgo), b)
	if err != nil {
		return PrivateKey{}, err
	}

	return PrivateKey{
		PrivateKey: privKey,
	}, nil
}

// DecodePrivateKeyHex decodes a raw hex encoded private key with the given signature algorithm.
func DecodePrivateKeyHex(sigAlgo SignatureAlgorithm, s string) (PrivateKey, error) {
	b, err := hex.DecodeString(s)
	if err != nil {
		return PrivateKey{}, err
	}

	return DecodePrivateKey(sigAlgo, b)
}

// DecodePublicKey decodes a raw byte encoded public key with the given signature algorithm.
func DecodePublicKey(sigAlgo SignatureAlgorithm, b []byte) (PublicKey, error) {
	pubKey, err := crypto.DecodePublicKey(crypto.SigningAlgorithm(sigAlgo), b)
	if err != nil {
		return PublicKey{}, err
	}

	return PublicKey{
		PublicKey: pubKey,
	}, nil
}

// DecodePublicKeyHex decodes a raw hex encoded public key with the given signature algorithm.
func DecodePublicKeyHex(sigAlgo SignatureAlgorithm, s string) (PublicKey, error) {
	b, err := hex.DecodeString(s)
	if err != nil {
		return PublicKey{}, err
	}

	return DecodePublicKey(sigAlgo, b)
}

// DecodePublicKeyHex decodes a PEM public key with the given signature algorithm.
func DecodePublicKeyPEM(sigAlgo SignatureAlgorithm, s string) (PublicKey, error) {
	block, _ := pem.Decode([]byte(s))

	publicKey, err := x509.ParsePKIXPublicKey(block.Bytes)
	if err != nil {
		return PublicKey{}, fmt.Errorf("crypto: failed to parse PEM string: %w", err)
	}

	goPublicKey := publicKey.(*ecdsa.PublicKey)

	rawPublicKey := append(
		goPublicKey.X.Bytes(),
		goPublicKey.Y.Bytes()...,
	)

	return DecodePublicKey(sigAlgo, rawPublicKey)
}<|MERGE_RESOLUTION|>--- conflicted
+++ resolved
@@ -125,14 +125,6 @@
 	return SignatureAlgorithm(pk.PublicKey.Algorithm())
 }
 
-<<<<<<< HEAD
-=======
-// Encode returns the raw byte encoding of this public key.
-func (pk PublicKey) Encode() []byte {
-	return pk.publicKey.Encode()
-}
-
->>>>>>> 26effd69
 // A Signer is capable of generating cryptographic signatures.
 type Signer interface {
 	// Sign signs the given message with this signer.
