/*
 * Flow Go SDK
 *
 * Copyright 2019-2020 Dapper Labs, Inc.
 *
 * Licensed under the Apache License, Version 2.0 (the "License");
 * you may not use this file except in compliance with the License.
 * You may obtain a copy of the License at
 *
 *   http://www.apache.org/licenses/LICENSE-2.0
 *
 * Unless required by applicable law or agreed to in writing, software
 * distributed under the License is distributed on an "AS IS" BASIS,
 * WITHOUT WARRANTIES OR CONDITIONS OF ANY KIND, either express or implied.
 * See the License for the specific language governing permissions and
 * limitations under the License.
 */

package crypto

import (
	"crypto/x509/pkix"
	"encoding/asn1"
	"encoding/hex"
	"encoding/pem"
	"errors"
	"fmt"

	"github.com/onflow/flow-go/crypto"
	"github.com/onflow/flow-go/crypto/hash"
)

// SignatureAlgorithm is an identifier for a signature algorithm (and parameters if applicable).
type SignatureAlgorithm = crypto.SigningAlgorithm

const (
	UnknownSignatureAlgorithm SignatureAlgorithm = crypto.UnknownSigningAlgorithm
	// ECDSA_P256 is ECDSA on NIST P-256 curve
	ECDSA_P256 = crypto.ECDSAP256
	// ECDSA_secp256k1 is ECDSA on secp256k1 curve
	ECDSA_secp256k1 = crypto.ECDSASecp256k1
)

// StringToSignatureAlgorithm converts a string to a SignatureAlgorithm.
func StringToSignatureAlgorithm(s string) SignatureAlgorithm {
	switch s {
	case ECDSA_P256.String():
		return ECDSA_P256
	case ECDSA_secp256k1.String():
		return ECDSA_secp256k1
	default:
		return UnknownSignatureAlgorithm
	}
}

// HashAlgorithm is an identifier for a hash algorithm.
type HashAlgorithm = hash.HashingAlgorithm

const (
	UnknownHashAlgorithm HashAlgorithm = hash.UnknownHashingAlgorithm
	SHA2_256                           = hash.SHA2_256
	SHA2_384                           = hash.SHA2_384
	SHA3_256                           = hash.SHA3_256
	SHA3_384                           = hash.SHA3_384
)

// StringToHashAlgorithm converts a string to a HashAlgorithm.
func StringToHashAlgorithm(s string) HashAlgorithm {
	switch s {
	case SHA2_256.String():
		return SHA2_256
	case SHA3_256.String():
		return SHA3_256

	default:
		return UnknownHashAlgorithm
	}
}

// CompatibleAlgorithms returns true if the signature and hash algorithms are compatible.
func CompatibleAlgorithms(sigAlgo SignatureAlgorithm, hashAlgo HashAlgorithm) bool {
	switch sigAlgo {
	case ECDSA_P256:
		fallthrough
	case ECDSA_secp256k1:
		switch hashAlgo {
		case SHA2_256:
			fallthrough
		case SHA3_256:
			return true
		}
	}
	return false
}

// A PrivateKey is a cryptographic private key that can be used for in-memory signing.
type PrivateKey = crypto.PrivateKey

// A PublicKey is a cryptographic public key that can be used to verify signatures.
type PublicKey = crypto.PublicKey

// Equals test the equality of two public keys
func (pk *PublicKey) Equals(other PublicKey) bool {
	return pk.PublicKey.Equals(other.PublicKey)
}

// A Signer is capable of generating cryptographic signatures.
type Signer interface {
	// Sign signs the given message with this signer.
	Sign(message []byte) ([]byte, error)
}

// An InMemorySigner is a signer that generates signatures using an in-memory private key.
//
// InMemorySigner implements simple signing that does not protect the private key against
// any tampering or side channel attacks.
type InMemorySigner struct {
	PrivateKey PrivateKey
	Hasher     Hasher
}

// NewInMemorySigner initializes and returns a new in-memory signer with the provided private key
// and hasher.
func NewInMemorySigner(privateKey PrivateKey, hashAlgo HashAlgorithm) InMemorySigner {
	hasher, _ := NewHasher(hashAlgo)

	return InMemorySigner{
		PrivateKey: privateKey,
		Hasher:     hasher,
	}
}

func (s InMemorySigner) Sign(message []byte) ([]byte, error) {
	return s.PrivateKey.Sign(message, s.Hasher)
}

// NaiveSigner is an alias for InMemorySigner.
type NaiveSigner = InMemorySigner

// NewNaiveSigner is an alias for NewInMemorySigner.
func NewNaiveSigner(privateKey PrivateKey, hashAlgo HashAlgorithm) NaiveSigner {
	return NewInMemorySigner(privateKey, hashAlgo)
}

// MinSeedLength is the generic minimum seed length required to make sure there is
// enough entropy to generate keys targeting 128 bits of security.
// (this is not a guarantee though).
//
// This minimum is used when the seed source is not necessarily a CSPRG and the seed
// should be expanded before being passed to the key generation process.
const MinSeedLength = 32

func keyGenerationKMACTag(sigAlgo SignatureAlgorithm) []byte {
	return []byte(fmt.Sprintf("%s Key Generation", sigAlgo))
}

// GeneratePrivateKey generates a private key with the specified signature algorithm from the given seed.
func GeneratePrivateKey(sigAlgo SignatureAlgorithm, seed []byte) (PrivateKey, error) {
	// check the seed has minimum entropy
	if len(seed) < MinSeedLength {
		return nil, fmt.Errorf(
			"crypto: insufficient seed length %d, must be at least %d bytes for %s",
			len(seed),
			MinSeedLength,
			sigAlgo,
		)
	}

	// expand the seed and uniformize its entropy
	var seedLen int
	switch sigAlgo {
	case ECDSA_P256:
		seedLen = crypto.KeyGenSeedMinLenECDSAP256
	case ECDSA_secp256k1:
		seedLen = crypto.KeyGenSeedMinLenECDSASecp256k1
	default:
		return nil, fmt.Errorf(
			"crypto: Go SDK does not support key generation for %s algorithm",
			sigAlgo,
		)
	}

	generationTag := keyGenerationKMACTag(sigAlgo)
	customizer := []byte("")
	hasher, err := hash.NewKMAC_128(generationTag, customizer, seedLen)
	if err != nil {
		return nil, err
	}

	hashedSeed := hasher.ComputeHash(seed)

	// generate the key
	privKey, err := crypto.GeneratePrivateKey(sigAlgo, hashedSeed)
	if err != nil {
		return nil, err
	}

	return privKey, nil
}

// DecodePrivateKey decodes a raw byte encoded private key with the given signature algorithm.
var DecodePrivateKey = crypto.DecodePrivateKey

// DecodePrivateKeyHex decodes a raw hex encoded private key with the given signature algorithm.
func DecodePrivateKeyHex(sigAlgo SignatureAlgorithm, s string) (PrivateKey, error) {
	b, err := hex.DecodeString(s)
	if err != nil {
		return nil, err
	}

	return DecodePrivateKey(sigAlgo, b)
}

// DecodePublicKey decodes a raw byte encoded public key with the given signature algorithm.
var DecodePublicKey = crypto.DecodePublicKey

// DecodePublicKeyHex decodes a raw hex encoded public key with the given signature algorithm.
func DecodePublicKeyHex(sigAlgo SignatureAlgorithm, s string) (PublicKey, error) {
	b, err := hex.DecodeString(s)
	if err != nil {
		return nil, err
	}

	return DecodePublicKey(sigAlgo, b)
}

// DecodePublicKeyHex decodes a PEM ECDSA public key with the given curve, encoded in `sigAlgo`.
//
// The function only supports ECDSA with P256 and secp256k1 curves.
func DecodePublicKeyPEM(sigAlgo SignatureAlgorithm, s string) (PublicKey, error) {

	if sigAlgo != ECDSA_P256 && sigAlgo != ECDSA_secp256k1 {
		return PublicKey{}, fmt.Errorf("crypto: only ECDSA algorithms are supported")
	}

	block, rest := pem.Decode([]byte(s))
	if len(rest) > 0 {
<<<<<<< HEAD
		return PublicKey{}, fmt.Errorf("crypto: failed to parse PEM string, not all bytes in PEM key were decoded: %x", rest)
=======
		return nil, fmt.Errorf("crypto: failed to parse PEM string, all not bytes in PEM key were decoded: %s", string(rest))
>>>>>>> 335a278c
	}

	// parse the public key data and extract the raw public key
	pkBytes, err := x509ParseECDSAPublicKey(block.Bytes)
	if err != nil {
		return nil, fmt.Errorf("crypto: failed to parse PEM string: %w", err)
	}

<<<<<<< HEAD
	// decode the point and check the resulting key is a valid point on the curve
	return DecodePublicKey(sigAlgo, pkBytes)
=======
	goPublicKey, ok := publicKey.(*ecdsa.PublicKey)
	if !ok {
		return nil, fmt.Errorf("only ECDSA public keys are supported")
	}
	xBytes := goPublicKey.X.Bytes()
	yBytes := goPublicKey.Y.Bytes()
	expectedLength := bitsToBytes(goPublicKey.Params().P.BitLen())
	// If an expected length for the point byte slice sizes, make sure to
	// pad up to the expected length
	rawPublicKey := make([]byte, 0, 2*expectedLength)
	rawPublicKey = appendWithLeftPad(rawPublicKey, xBytes, expectedLength)
	rawPublicKey = appendWithLeftPad(rawPublicKey, yBytes, expectedLength)

	return DecodePublicKey(sigAlgo, rawPublicKey)
>>>>>>> 335a278c
}

type publicKeyInfo struct {
	Raw       asn1.RawContent
	Algorithm pkix.AlgorithmIdentifier
	PublicKey asn1.BitString
}

var (
	// object IDs of ECDSA and the 2 supported curves (https://www.secg.org/sec2-v2.pdf)
	oidPublicKeyECDSA      = asn1.ObjectIdentifier{1, 2, 840, 10045, 2, 1}
	oidNamedCurveP256      = asn1.ObjectIdentifier{1, 2, 840, 10045, 3, 1, 7}
	oidNamedCurveSECP256K1 = asn1.ObjectIdentifier{1, 3, 132, 0, 10}
)

// x509ParseECDSAPublicKey parses an ECDSA public key in PKIX, ASN.1 DER form.
//
// The function only supports curves P256 and secp256k1. It doesn't check the
// encoding represents a valid point on the curve.
func x509ParseECDSAPublicKey(derBytes []byte) ([]byte, error) {

	var pki publicKeyInfo
	if rest, err := asn1.Unmarshal(derBytes, &pki); err != nil {
		return nil, err
	} else if len(rest) != 0 {
		return nil, errors.New("x509: trailing data after ASN.1 of public-key")
	}

	// Only ECDSA is supported
	if !pki.Algorithm.Algorithm.Equal(oidPublicKeyECDSA) {
		return nil, errors.New("x509: unknown public key algorithm")
	}

	asn1Data := pki.PublicKey.RightAlign()
	paramsData := pki.Algorithm.Parameters.FullBytes
	namedCurveOID := new(asn1.ObjectIdentifier)
	rest, err := asn1.Unmarshal(paramsData, namedCurveOID)
	if err != nil {
		return nil, errors.New("x509: failed to parse ECDSA parameters as named curve")
	}
	if len(rest) != 0 {
		return nil, errors.New("x509: trailing data after ECDSA parameters")
	}

	// Check the curve is supported
	if !(namedCurveOID.Equal(oidNamedCurveP256) || namedCurveOID.Equal(oidNamedCurveSECP256K1)) {
		return nil, errors.New("x509: unsupported elliptic curve")
	}

	// the candidate field length - this function doesn't check the length is valid
	if asn1Data[0] != 4 { // uncompressed form
		return nil, errors.New("x509: only uncompressed keys are supported")
	}
	return asn1Data[1:], nil
}<|MERGE_RESOLUTION|>--- conflicted
+++ resolved
@@ -99,11 +99,6 @@
 // A PublicKey is a cryptographic public key that can be used to verify signatures.
 type PublicKey = crypto.PublicKey
 
-// Equals test the equality of two public keys
-func (pk *PublicKey) Equals(other PublicKey) bool {
-	return pk.PublicKey.Equals(other.PublicKey)
-}
-
 // A Signer is capable of generating cryptographic signatures.
 type Signer interface {
 	// Sign signs the given message with this signer.
@@ -230,16 +225,12 @@
 func DecodePublicKeyPEM(sigAlgo SignatureAlgorithm, s string) (PublicKey, error) {
 
 	if sigAlgo != ECDSA_P256 && sigAlgo != ECDSA_secp256k1 {
-		return PublicKey{}, fmt.Errorf("crypto: only ECDSA algorithms are supported")
+		return nil, fmt.Errorf("crypto: only ECDSA algorithms are supported")
 	}
 
 	block, rest := pem.Decode([]byte(s))
 	if len(rest) > 0 {
-<<<<<<< HEAD
-		return PublicKey{}, fmt.Errorf("crypto: failed to parse PEM string, not all bytes in PEM key were decoded: %x", rest)
-=======
-		return nil, fmt.Errorf("crypto: failed to parse PEM string, all not bytes in PEM key were decoded: %s", string(rest))
->>>>>>> 335a278c
+		return nil, fmt.Errorf("crypto: failed to parse PEM string, not all bytes in PEM key were decoded: %x", rest)
 	}
 
 	// parse the public key data and extract the raw public key
@@ -248,25 +239,8 @@
 		return nil, fmt.Errorf("crypto: failed to parse PEM string: %w", err)
 	}
 
-<<<<<<< HEAD
 	// decode the point and check the resulting key is a valid point on the curve
 	return DecodePublicKey(sigAlgo, pkBytes)
-=======
-	goPublicKey, ok := publicKey.(*ecdsa.PublicKey)
-	if !ok {
-		return nil, fmt.Errorf("only ECDSA public keys are supported")
-	}
-	xBytes := goPublicKey.X.Bytes()
-	yBytes := goPublicKey.Y.Bytes()
-	expectedLength := bitsToBytes(goPublicKey.Params().P.BitLen())
-	// If an expected length for the point byte slice sizes, make sure to
-	// pad up to the expected length
-	rawPublicKey := make([]byte, 0, 2*expectedLength)
-	rawPublicKey = appendWithLeftPad(rawPublicKey, xBytes, expectedLength)
-	rawPublicKey = appendWithLeftPad(rawPublicKey, yBytes, expectedLength)
-
-	return DecodePublicKey(sigAlgo, rawPublicKey)
->>>>>>> 335a278c
 }
 
 type publicKeyInfo struct {
