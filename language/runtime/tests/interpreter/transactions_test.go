--- conflicted
+++ resolved
@@ -213,20 +213,4 @@
 		err = inter.InvokeTransaction(0, signer1, signer2)
 		assert.IsType(t, &interpreter.ArgumentCountError{}, err)
 	})
-<<<<<<< HEAD
-=======
-}
-
-// TODO: consolidate this with the function defined in runtime.go
-func accountValue(address flow.Address) interpreter.Value {
-	addressHex := fmt.Sprintf("%x", address)
-
-	return &interpreter.CompositeValue{
-		Identifier: (&sema.AccountType{}).ID(),
-		Fields: map[string]interpreter.Value{
-			"address": interpreter.AddressValue(address),
-			"storage": interpreter.StorageValue{Identifier: addressHex},
-		},
-	}
->>>>>>> b628c595
 }