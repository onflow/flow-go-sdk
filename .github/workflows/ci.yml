--- conflicted
+++ resolved
@@ -5,18 +5,12 @@
     branches:
       - master
       - 'v**'
-<<<<<<< HEAD
-=======
       - 'feature/**'
->>>>>>> 9e88bf99
   pull_request:
     branches:
       - master
       - 'v**'
-<<<<<<< HEAD
-=======
       - 'feature/**'
->>>>>>> 9e88bf99
 
 jobs:
   test:
