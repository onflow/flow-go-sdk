--- conflicted
+++ resolved
@@ -207,7 +207,6 @@
 	}, nil
 }
 
-<<<<<<< HEAD
 func MessageToBlockDigest(m *access.SubscribeBlockDigestsResponse) flow.BlockDigest {
 	return flow.BlockDigest{
 		BlockID:   flow.BytesToID(m.GetBlockId()),
@@ -224,8 +223,6 @@
 	}
 }
 
-=======
->>>>>>> bd1d074b
 func BlockStatusToEntity(blockStatus flow.BlockStatus) entities.BlockStatus {
 	switch blockStatus {
 	case flow.BlockStatusFinalized:
