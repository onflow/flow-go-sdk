/*
 * Flow Go SDK
 *
 * Copyright Flow Foundation
 *
 * Licensed under the Apache License, Version 2.0 (the "License");
 * you may not use this file except in compliance with the License.
 * You may obtain a copy of the License at
 *
 *   http://www.apache.org/licenses/LICENSE-2.0
 *
 * Unless required by applicable law or agreed to in writing, software
 * distributed under the License is distributed on an "AS IS" BASIS,
 * WITHOUT WARRANTIES OR CONDITIONS OF ANY KIND, either express or implied.
 * See the License for the specific language governing permissions and
 * limitations under the License.
 */

package convert

import (
	"errors"
	"fmt"
	"time"

	"github.com/onflow/flow/protobuf/go/flow/executiondata"
	"google.golang.org/protobuf/types/known/timestamppb"

	"github.com/onflow/cadence"
	"github.com/onflow/cadence/encoding/ccf"
	jsoncdc "github.com/onflow/cadence/encoding/json"
	"github.com/onflow/flow/protobuf/go/flow/access"
	"github.com/onflow/flow/protobuf/go/flow/entities"

	"github.com/onflow/flow-go-sdk"
	"github.com/onflow/flow-go-sdk/crypto"
)

var ErrEmptyMessage = errors.New("protobuf message is empty")

func AccountToMessage(a flow.Account) *entities.Account {
	accountKeys := make([]*entities.AccountKey, len(a.Keys))
	for i, key := range a.Keys {
		accountKeys[i] = AccountKeyToMessage(key)
	}

	return &entities.Account{
		Address:   a.Address.Bytes(),
		Balance:   a.Balance,
		Code:      a.Code,
		Keys:      accountKeys,
		Contracts: a.Contracts,
	}
}

func MessageToAccount(m *entities.Account) (flow.Account, error) {
	if m == nil {
		return flow.Account{}, ErrEmptyMessage
	}

	accountKeys := make([]*flow.AccountKey, len(m.GetKeys()))
	for i, key := range m.GetKeys() {
		accountKey, err := MessageToAccountKey(key)
		if err != nil {
			return flow.Account{}, err
		}

		accountKeys[i] = accountKey
	}

	return flow.Account{
		Address:   flow.BytesToAddress(m.GetAddress()),
		Balance:   m.GetBalance(),
		Code:      m.GetCode(),
		Keys:      accountKeys,
		Contracts: m.GetContracts(),
	}, nil
}

func MessageToAccountStatus(m *executiondata.SubscribeAccountStatusesResponse) (flow.AccountStatus, error) {
	if m == nil {
		return flow.AccountStatus{}, ErrEmptyMessage
	}

	results, err := MessageToAccountStatusResults(m.GetResults())
	if err != nil {
		return flow.AccountStatus{}, fmt.Errorf("error converting results: %w", err)
	}

	return flow.AccountStatus{
		BlockID:      MessageToIdentifier(m.GetBlockId()),
		BlockHeight:  m.GetBlockHeight(),
		MessageIndex: m.GetMessageIndex(),
		Results:      results,
	}, nil
}

func MessageToAccountStatusResults(m []*executiondata.SubscribeAccountStatusesResponse_Result) ([]*flow.AccountStatusResult, error) {
	results := make([]*flow.AccountStatusResult, len(m))
	var emptyOptions []jsoncdc.Option

	for i, r := range m {
		events, err := MessagesToEvents(r.GetEvents(), emptyOptions)
		if err != nil {
			return nil, fmt.Errorf("error converting events: %w", err)
		}

		results[i] = &flow.AccountStatusResult{
			Address: flow.BytesToAddress(r.GetAddress()),
			Events:  events,
		}
	}

	return results, nil
}

func AccountKeyToMessage(a *flow.AccountKey) *entities.AccountKey {
	return &entities.AccountKey{
		Index:          uint32(a.Index),
		PublicKey:      a.PublicKey.Encode(),
		SignAlgo:       uint32(a.SigAlgo),
		HashAlgo:       uint32(a.HashAlgo),
		Weight:         uint32(a.Weight),
		SequenceNumber: uint32(a.SequenceNumber),
		Revoked:        a.Revoked,
	}
}

func MessageToAccountKey(m *entities.AccountKey) (*flow.AccountKey, error) {
	if m == nil {
		return nil, ErrEmptyMessage
	}

	sigAlgo := crypto.SignatureAlgorithm(m.GetSignAlgo())
	hashAlgo := crypto.HashAlgorithm(m.GetHashAlgo())

	publicKey, err := crypto.DecodePublicKey(sigAlgo, m.GetPublicKey())
	if err != nil {
		return nil, err
	}

	return &flow.AccountKey{
		Index:          m.GetIndex(),
		PublicKey:      publicKey,
		SigAlgo:        sigAlgo,
		HashAlgo:       hashAlgo,
		Weight:         int(m.GetWeight()),
		SequenceNumber: uint64(m.GetSequenceNumber()),
		Revoked:        m.GetRevoked(),
	}, nil
}

func MessageToAccountKeys(m []*entities.AccountKey) ([]*flow.AccountKey, error) {
	var accountKeys []*flow.AccountKey

	for _, entity := range m {
		accountKey, err := MessageToAccountKey(entity)
		if err != nil {
			return nil, err
		}

		accountKeys = append(accountKeys, accountKey)
	}

	return accountKeys, nil
}

func BlockToMessage(b flow.Block) (*entities.Block, error) {
	t := timestamppb.New(b.BlockHeader.Timestamp)
	header, err := BlockHeaderToMessage(b.BlockHeader)
	if err != nil {
		return nil, err
	}

	execReceipts, err := ExecutionReceiptMetaListToMessage(b.ExecutionReceiptMetaList)
	if err != nil {
		return nil, fmt.Errorf("error converting execution receipts: %w", err)
	}

	execResults, err := ExecutionResultsToMessage(b.ExecutionResultsList)
	if err != nil {
		return nil, fmt.Errorf("error converting execution results: %w", err)
	}

	return &entities.Block{
		Id:                       b.BlockHeader.ID.Bytes(),
		ParentId:                 b.BlockHeader.ParentID.Bytes(),
		Height:                   b.BlockHeader.Height,
		Timestamp:                t,
		CollectionGuarantees:     CollectionGuaranteesToMessages(b.BlockPayload.CollectionGuarantees),
		BlockSeals:               BlockSealsToMessages(b.BlockPayload.Seals),
		Signatures:               b.Signatures,
		ExecutionReceiptMetaList: execReceipts,
		ExecutionResultList:      execResults,
		BlockHeader:              header,
		ProtocolStateId:          b.ProtocolStateID.Bytes(),
	}, nil
}

func MessageToBlock(m *entities.Block) (*flow.Block, error) {
	var timestamp time.Time
	var err error

	if m.GetTimestamp() != nil {
		timestamp = m.GetTimestamp().AsTime()
	}

	tc, err := MessageToTimeoutCertificate(m.BlockHeader.GetLastViewTc())
	if err != nil {
<<<<<<< HEAD
		return nil, err
=======
		return flow.Block{}, fmt.Errorf("error converting timeout certificate: %w", err)
>>>>>>> bbbded52
	}

	header := &flow.BlockHeader{
		ID:                         flow.HashToID(m.GetId()),
		ParentID:                   flow.HashToID(m.GetParentId()),
		Height:                     m.GetHeight(),
		Timestamp:                  timestamp,
		PayloadHash:                m.BlockHeader.GetPayloadHash(),
		View:                       m.BlockHeader.GetView(),
		ParentVoterSigData:         m.BlockHeader.GetParentVoterSigData(),
		ProposerID:                 flow.HashToID(m.BlockHeader.GetProposerId()),
		ProposerSigData:            m.BlockHeader.GetProposerSigData(),
		ChainID:                    flow.HashToID([]byte(m.BlockHeader.GetChainId())),
		ParentVoterIndices:         m.BlockHeader.GetParentVoterIndices(),
		LastViewTimeoutCertificate: tc,
		ParentView:                 m.BlockHeader.GetParentView(),
	}

	guarantees, err := MessagesToCollectionGuarantees(m.GetCollectionGuarantees())
	if err != nil {
<<<<<<< HEAD
		return nil, err
=======
		return flow.Block{}, fmt.Errorf("error converting collection guarantees: %w", err)
>>>>>>> bbbded52
	}

	seals, err := MessagesToBlockSeals(m.GetBlockSeals())
	if err != nil {
<<<<<<< HEAD
		return nil, err
=======
		return flow.Block{}, fmt.Errorf("error converting block seals: %w", err)
	}

	executionReceiptsMeta, err := MessageToExecutionReceiptMetaList(m.GetExecutionReceiptMetaList())
	if err != nil {
		return flow.Block{}, fmt.Errorf("error converting execution receipt meta list: %w", err)
	}

	executionResults, err := MessageToExecutionResults(m.GetExecutionResultList())
	if err != nil {
		return flow.Block{}, fmt.Errorf("error converting execution results: %w", err)
>>>>>>> bbbded52
	}

	payload := &flow.BlockPayload{
		CollectionGuarantees:     guarantees,
		Seals:                    seals,
		Signatures:               m.GetSignatures(),
		ExecutionReceiptMetaList: executionReceiptsMeta,
		ExecutionResultsList:     executionResults,
		ProtocolStateID:          flow.HashToID(m.GetProtocolStateId()),
	}

	return &flow.Block{
		BlockHeader:  *header,
		BlockPayload: *payload,
	}, nil
}

func MessageToExecutionReceiptMeta(m *entities.ExecutionReceiptMeta) (*flow.ExecutionReceiptMeta, error) {
	if m == nil {
		return nil, ErrEmptyMessage
	}

	return &flow.ExecutionReceiptMeta{
		ExecutorID:        flow.HashToID(m.GetExecutorId()),
		ResultID:          flow.HashToID(m.GetResultId()),
		Spocks:            m.GetSpocks(),
		ExecutorSignature: m.GetExecutorSignature(),
	}, nil
}

func ExecutionReceiptMetaToMessage(receipt flow.ExecutionReceiptMeta) (*entities.ExecutionReceiptMeta, error) {
	return &entities.ExecutionReceiptMeta{
		ExecutorId:        receipt.ExecutorID.Bytes(),
		ResultId:          receipt.ResultID.Bytes(),
		Spocks:            receipt.Spocks,
		ExecutorSignature: receipt.ExecutorSignature,
	}, nil
}

func MessageToExecutionReceiptMetaList(m []*entities.ExecutionReceiptMeta) ([]*flow.ExecutionReceiptMeta, error) {
	results := make([]*flow.ExecutionReceiptMeta, len(m))

	for i, entity := range m {
		executionReceiptMeta, err := MessageToExecutionReceiptMeta(entity)
		if err != nil {
			return nil, err
		}
		results[i] = executionReceiptMeta
	}

	return results, nil
}

func ExecutionReceiptMetaListToMessage(receipts []*flow.ExecutionReceiptMeta) ([]*entities.ExecutionReceiptMeta, error) {
	results := make([]*entities.ExecutionReceiptMeta, len(receipts))
	for i, receipt := range receipts {
		executionReceiptMeta, err := ExecutionReceiptMetaToMessage(*receipt)
		if err != nil {
			return nil, err
		}
		results[i] = executionReceiptMeta
	}
	return results, nil
}

func BlockHeaderToMessage(b flow.BlockHeader) (*entities.BlockHeader, error) {
	t := timestamppb.New(b.Timestamp)
	tc, err := TimeoutCertificateToMessage(b.LastViewTimeoutCertificate)
	if err != nil {
		return nil, err
	}

	return &entities.BlockHeader{
		Id:                 b.ID.Bytes(),
		ParentId:           b.ParentID.Bytes(),
		Height:             b.Height,
		Timestamp:          t,
		PayloadHash:        b.PayloadHash,
		View:               b.View,
		ParentVoterSigData: b.ParentVoterSigData,
		ProposerId:         b.ProposerID.Bytes(),
		ProposerSigData:    b.ProposerSigData,
		ChainId:            string(b.ChainID.Bytes()),
		ParentVoterIndices: b.ParentVoterIndices,
		LastViewTc:         tc,
		ParentView:         b.ParentView,
	}, nil
}

func MessageToBlockHeader(m *entities.BlockHeader) (*flow.BlockHeader, error) {
	if m == nil {
		return &flow.BlockHeader{}, ErrEmptyMessage
	}

	var timestamp time.Time

	if m.GetTimestamp() != nil {
		timestamp = m.GetTimestamp().AsTime()
	}

	timeoutCertificate, err := MessageToTimeoutCertificate(m.GetLastViewTc())
	if err != nil {
		return &flow.BlockHeader{}, fmt.Errorf("error converting timeout certificate: %w", err)
	}

	return &flow.BlockHeader{
		ID:                         flow.HashToID(m.GetId()),
		ParentID:                   flow.HashToID(m.GetParentId()),
		Height:                     m.GetHeight(),
		Timestamp:                  timestamp,
		PayloadHash:                m.GetPayloadHash(),
		View:                       m.GetView(),
		ParentVoterSigData:         m.GetParentVoterSigData(),
		ProposerID:                 flow.HashToID(m.GetProposerId()),
		ProposerSigData:            m.GetProposerSigData(),
		ChainID:                    flow.HashToID([]byte(m.GetChainId())),
		ParentVoterIndices:         m.GetParentVoterIndices(),
		LastViewTimeoutCertificate: timeoutCertificate,
		ParentView:                 m.GetParentView(),
	}, nil
}

func MessageToTimeoutCertificate(m *entities.TimeoutCertificate) (flow.TimeoutCertificate, error) {
	if m == nil {
		// timeout certificate can be nil
		return flow.TimeoutCertificate{}, nil
	}

	qc, err := MessageToQuorumCertificate(m.GetHighestQc())
	if err != nil {
		return flow.TimeoutCertificate{}, fmt.Errorf("error converting quorum certificate: %w", err)
	}

	return flow.TimeoutCertificate{
		View:          m.GetView(),
		HighQCViews:   m.GetHighQcViews(),
		HighestQC:     qc,
		SignerIndices: m.GetSignerIndices(),
		SigData:       m.GetSigData(),
	}, nil
}

func TimeoutCertificateToMessage(tc flow.TimeoutCertificate) (*entities.TimeoutCertificate, error) {
	qc, err := QuorumCertificateToMessage(tc.HighestQC)
	if err != nil {
		return nil, err
	}

	return &entities.TimeoutCertificate{
		View:          tc.View,
		HighQcViews:   tc.HighQCViews,
		HighestQc:     qc,
		SignerIndices: tc.SignerIndices,
		SigData:       tc.SigData,
	}, nil
}

func MessageToQuorumCertificate(m *entities.QuorumCertificate) (flow.QuorumCertificate, error) {
	if m == nil {
		return flow.QuorumCertificate{}, fmt.Errorf("quourum certificate is empty: %w", ErrEmptyMessage)
	}

	return flow.QuorumCertificate{
		View:          m.GetView(),
		BlockID:       flow.HashToID(m.GetBlockId()),
		SignerIndices: m.GetSignerIndices(),
		SigData:       m.GetSigData(),
	}, nil
}

func QuorumCertificateToMessage(qc flow.QuorumCertificate) (*entities.QuorumCertificate, error) {
	return &entities.QuorumCertificate{
		View:          qc.View,
		BlockId:       qc.BlockID.Bytes(),
		SignerIndices: qc.SignerIndices,
		SigData:       qc.SigData,
	}, nil
}

func MessageToBlockDigest(m *access.SubscribeBlockDigestsResponse) (*flow.BlockDigest, error) {
	if m == nil {
		return &flow.BlockDigest{}, ErrEmptyMessage
	}

	return &flow.BlockDigest{
		BlockID:   flow.BytesToID(m.GetBlockId()),
		Height:    m.GetBlockHeight(),
		Timestamp: m.GetBlockTimestamp().AsTime(),
	}, nil
}

func BlockDigestToMessage(blockDigest flow.BlockDigest) *access.SubscribeBlockDigestsResponse {
	return &access.SubscribeBlockDigestsResponse{
		BlockId:        IdentifierToMessage(blockDigest.BlockID),
		BlockHeight:    blockDigest.Height,
		BlockTimestamp: timestamppb.New(blockDigest.Timestamp),
	}
}

func BlockStatusToEntity(blockStatus flow.BlockStatus) entities.BlockStatus {
	switch blockStatus {
	case flow.BlockStatusFinalized:
		return entities.BlockStatus_BLOCK_FINALIZED
	case flow.BlockStatusSealed:
		return entities.BlockStatus_BLOCK_SEALED
	default:
		return entities.BlockStatus_BLOCK_UNKNOWN
	}
}

func CadenceValueToMessage(value cadence.Value, encodingVersion flow.EventEncodingVersion) ([]byte, error) {
	switch encodingVersion {
	case flow.EventEncodingVersionCCF:
		b, err := ccf.Encode(value)
		if err != nil {
			return nil, fmt.Errorf("ccf convert: %w", err)
		}
		return b, nil
	case flow.EventEncodingVersionJSONCDC:
		b, err := jsoncdc.Encode(value)
		if err != nil {
			return nil, fmt.Errorf("jsoncdc convert: %w", err)
		}
		return b, nil
	default:
		return nil, fmt.Errorf("unsupported cadence encoding version: %v", encodingVersion)
	}
}

func CadenceValuesToMessages(values []cadence.Value, encodingVersion flow.EventEncodingVersion) ([][]byte, error) {
	msgs := make([][]byte, len(values))
	for i, val := range values {
		msg, err := CadenceValueToMessage(val, encodingVersion)
		if err != nil {
			return nil, err
		}
		msgs[i] = msg
	}
	return msgs, nil
}

func MessageToCadenceValue(m []byte, options []jsoncdc.Option) (cadence.Value, error) {
	if ccf.HasMsgPrefix(m) {
		// modern Access nodes support encoding events in CCF format
		v, err := ccf.Decode(nil, m)
		if err != nil {
			return nil, fmt.Errorf("ccf convert: %w", err)
		}
		return v, nil
	}

	v, err := jsoncdc.Decode(nil, m, options...)
	if err != nil {
		return nil, fmt.Errorf("jsoncdc convert: %w", err)
	}

	return v, nil
}

func CollectionToMessage(c flow.Collection) *entities.Collection {
	transactionIDMessages := make([][]byte, len(c.TransactionIDs))
	for i, transactionID := range c.TransactionIDs {
		transactionIDMessages[i] = transactionID.Bytes()
	}

	return &entities.Collection{
		TransactionIds: transactionIDMessages,
	}
}

func FullCollectionToTransactionsMessage(tx flow.FullCollection) ([]*entities.Transaction, error) {
	var convertedTxs []*entities.Transaction

	for _, tx := range tx.Transactions {
		convertedTx, err := TransactionToMessage(*tx)
		if err != nil {
			return nil, err
		}

		convertedTxs = append(convertedTxs, convertedTx)
	}

	return convertedTxs, nil
}

func MessageToCollection(m *entities.Collection) (flow.Collection, error) {
	if m == nil {
		return flow.Collection{}, ErrEmptyMessage
	}

	transactionIDMessages := m.GetTransactionIds()

	transactionIDs := make([]flow.Identifier, len(transactionIDMessages))
	for i, transactionIDMsg := range transactionIDMessages {
		transactionIDs[i] = flow.HashToID(transactionIDMsg)
	}

	return flow.Collection{
		TransactionIDs: transactionIDs,
	}, nil
}

func MessageToFullCollection(m []*entities.Transaction) (flow.FullCollection, error) {
	var collection flow.FullCollection

	for _, tx := range m {
		convertedTx, err := MessageToTransaction(tx)
		if err != nil {
			return flow.FullCollection{}, err
		}

		collection.Transactions = append(collection.Transactions, &convertedTx)
	}

	return collection, nil
}

func CollectionGuaranteeToMessage(g flow.CollectionGuarantee) *entities.CollectionGuarantee {
	return &entities.CollectionGuarantee{
		CollectionId:     g.CollectionID.Bytes(),
		ReferenceBlockId: g.ReferenceBlockID.Bytes(),
		Signature:        g.Signature,
		SignerIndices:    g.SignerIndices,
	}
}

func BlockSealToMessage(g flow.BlockSeal) *entities.BlockSeal {
	return &entities.BlockSeal{
		BlockId:                    g.BlockID.Bytes(),
		ExecutionReceiptId:         g.ExecutionReceiptID.Bytes(),
		ExecutionReceiptSignatures: g.ExecutionReceiptSignatures,
		ResultApprovalSignatures:   g.ResultApprovalSignatures,
		FinalState:                 g.FinalState,
		ResultId:                   g.ResultId.Bytes(),
		AggregatedApprovalSigs:     AggregatedSignaturesToMessage(g.AggregatedApprovalSigs),
	}
}

func AggregatedSignaturesToMessage(s []*flow.AggregatedSignature) []*entities.AggregatedSignature {
	sigs := make([]*entities.AggregatedSignature, len(s))
	for i, sig := range s {
		sigs[i] = AggregatedSignatureToMessage(*sig)
	}
	return sigs
}

func AggregatedSignatureToMessage(sig flow.AggregatedSignature) *entities.AggregatedSignature {
	signerIds := make([][]byte, len(sig.SignerIds))
	for i, id := range sig.SignerIds {
		signerIds[i] = id.Bytes()
	}

	return &entities.AggregatedSignature{
		VerifierSignatures: sig.VerifierSignatures,
		SignerIds:          signerIds,
	}
}

func MessageToAggregatedSignatures(m []*entities.AggregatedSignature) ([]*flow.AggregatedSignature, error) {
	sigs := make([]*flow.AggregatedSignature, len(m))
	for i, sig := range m {
		convertedSig, err := MessageToAggregatedSignature(sig)
		if err != nil {
			return nil, err
		}

		sigs[i] = &convertedSig
	}

	return sigs, nil
}

func MessageToAggregatedSignature(m *entities.AggregatedSignature) (flow.AggregatedSignature, error) {
	if m == nil {
		return flow.AggregatedSignature{}, ErrEmptyMessage
	}

	ids := make([]flow.Identifier, len(m.SignerIds))
	for i, id := range m.SignerIds {
		ids[i] = flow.HashToID(id)
	}

	return flow.AggregatedSignature{
		VerifierSignatures: m.GetVerifierSignatures(),
		SignerIds:          ids,
	}, nil
}

func MessageToCollectionGuarantee(m *entities.CollectionGuarantee) (flow.CollectionGuarantee, error) {
	if m == nil {
		return flow.CollectionGuarantee{}, ErrEmptyMessage
	}

	return flow.CollectionGuarantee{
		CollectionID:     flow.HashToID(m.CollectionId),
		ReferenceBlockID: flow.HashToID(m.ReferenceBlockId),
		Signature:        m.Signature,
		SignerIndices:    m.SignerIndices,
	}, nil
}

func MessageToBlockSeal(m *entities.BlockSeal) (flow.BlockSeal, error) {
	if m == nil {
		return flow.BlockSeal{}, ErrEmptyMessage
	}

	sigs, err := MessageToAggregatedSignatures(m.GetAggregatedApprovalSigs())
	if err != nil {
		return flow.BlockSeal{}, err
	}

	return flow.BlockSeal{
		BlockID:                    flow.BytesToID(m.BlockId),
		ExecutionReceiptID:         flow.BytesToID(m.ExecutionReceiptId),
		ExecutionReceiptSignatures: m.GetExecutionReceiptSignatures(),
		ResultApprovalSignatures:   m.GetResultApprovalSignatures(),
		FinalState:                 m.GetFinalState(),
		ResultId:                   flow.BytesToID(m.GetResultId()),
		AggregatedApprovalSigs:     sigs,
	}, nil
}

func CollectionGuaranteesToMessages(l []*flow.CollectionGuarantee) []*entities.CollectionGuarantee {
	results := make([]*entities.CollectionGuarantee, len(l))
	for i, item := range l {
		results[i] = CollectionGuaranteeToMessage(*item)
	}
	return results
}

func BlockSealsToMessages(l []*flow.BlockSeal) []*entities.BlockSeal {
	results := make([]*entities.BlockSeal, len(l))
	for i, item := range l {
		results[i] = BlockSealToMessage(*item)
	}
	return results
}

func MessagesToCollectionGuarantees(l []*entities.CollectionGuarantee) ([]*flow.CollectionGuarantee, error) {
	results := make([]*flow.CollectionGuarantee, len(l))
	for i, item := range l {
		temp, err := MessageToCollectionGuarantee(item)
		if err != nil {
			return nil, err
		}
		results[i] = &temp
	}
	return results, nil
}

func MessagesToBlockSeals(l []*entities.BlockSeal) ([]*flow.BlockSeal, error) {
	results := make([]*flow.BlockSeal, len(l))
	for i, item := range l {
		temp, err := MessageToBlockSeal(item)
		if err != nil {
			return nil, err
		}
		results[i] = &temp
	}
	return results, nil
}

func EventToMessage(e flow.Event, encodingVersion flow.EventEncodingVersion) (*entities.Event, error) {
	payload, err := CadenceValueToMessage(e.Value, encodingVersion)
	if err != nil {
		return nil, err
	}

	return &entities.Event{
		Type:             e.Type,
		TransactionId:    e.TransactionID[:],
		TransactionIndex: uint32(e.TransactionIndex),
		EventIndex:       uint32(e.EventIndex),
		Payload:          payload,
	}, nil
}

func MessageToEvent(m *entities.Event, options []jsoncdc.Option) (flow.Event, error) {
	value, err := MessageToCadenceValue(m.GetPayload(), options)
	if err != nil {
		return flow.Event{}, err
	}

	eventValue, isEvent := value.(cadence.Event)
	if !isEvent {
		return flow.Event{}, fmt.Errorf("convert: expected Event value, got %s", eventValue.Type().ID())
	}

	return flow.Event{
		Type:             m.GetType(),
		TransactionID:    flow.HashToID(m.GetTransactionId()),
		TransactionIndex: int(m.GetTransactionIndex()),
		EventIndex:       int(m.GetEventIndex()),
		Payload:          m.Payload,
		Value:            eventValue,
	}, nil
}

func MessagesToEvents(m []*entities.Event, options []jsoncdc.Option) ([]flow.Event, error) {
	events := make([]flow.Event, 0, len(m))
	for _, ev := range m {
		res, err := MessageToEvent(ev, options)
		if err != nil {
			return nil, fmt.Errorf("convert: %w", err)
		}
		events = append(events, res)
	}
	return events, nil
}

func IdentifierToMessage(i flow.Identifier) []byte {
	return i.Bytes()
}

func MessageToIdentifier(b []byte) flow.Identifier {
	return flow.BytesToID(b)
}

func IdentifiersToMessages(l []flow.Identifier) [][]byte {
	results := make([][]byte, len(l))
	for i, item := range l {
		results[i] = IdentifierToMessage(item)
	}
	return results
}

func MessagesToIdentifiers(l [][]byte) []flow.Identifier {
	results := make([]flow.Identifier, len(l))
	for i, item := range l {
		results[i] = MessageToIdentifier(item)
	}
	return results
}

func TransactionToMessage(t flow.Transaction) (*entities.Transaction, error) {
	proposalKeyMessage := &entities.Transaction_ProposalKey{
		Address:        t.ProposalKey.Address.Bytes(),
		KeyId:          uint32(t.ProposalKey.KeyIndex),
		SequenceNumber: t.ProposalKey.SequenceNumber,
	}

	authMessages := make([][]byte, len(t.Authorizers))
	for i, auth := range t.Authorizers {
		authMessages[i] = auth.Bytes()
	}

	payloadSigMessages := make([]*entities.Transaction_Signature, len(t.PayloadSignatures))

	for i, sig := range t.PayloadSignatures {
		payloadSigMessages[i] = &entities.Transaction_Signature{
			Address:   sig.Address.Bytes(),
			KeyId:     uint32(sig.KeyIndex),
			Signature: sig.Signature,
		}
	}

	envelopeSigMessages := make([]*entities.Transaction_Signature, len(t.EnvelopeSignatures))

	for i, sig := range t.EnvelopeSignatures {
		envelopeSigMessages[i] = &entities.Transaction_Signature{
			Address:   sig.Address.Bytes(),
			KeyId:     uint32(sig.KeyIndex),
			Signature: sig.Signature,
		}
	}

	return &entities.Transaction{
		Script:             t.Script,
		Arguments:          t.Arguments,
		ReferenceBlockId:   t.ReferenceBlockID.Bytes(),
		GasLimit:           t.GasLimit,
		ProposalKey:        proposalKeyMessage,
		Payer:              t.Payer.Bytes(),
		Authorizers:        authMessages,
		PayloadSignatures:  payloadSigMessages,
		EnvelopeSignatures: envelopeSigMessages,
	}, nil
}

func MessageToTransaction(m *entities.Transaction) (flow.Transaction, error) {
	if m == nil {
		return flow.Transaction{}, ErrEmptyMessage
	}

	t := flow.NewTransaction()

	t.SetScript(m.GetScript())
	t.SetReferenceBlockID(flow.HashToID(m.GetReferenceBlockId()))
	t.SetComputeLimit(m.GetGasLimit())

	for _, arg := range m.GetArguments() {
		t.AddRawArgument(arg)
	}

	proposalKey := m.GetProposalKey()
	if proposalKey != nil {
		proposalAddress := flow.BytesToAddress(proposalKey.GetAddress())
		t.SetProposalKey(proposalAddress, proposalKey.GetKeyId(), proposalKey.GetSequenceNumber())
	}

	payer := m.GetPayer()
	if payer != nil {
		t.SetPayer(
			flow.BytesToAddress(payer),
		)
	}

	for _, authorizer := range m.GetAuthorizers() {
		t.AddAuthorizer(
			flow.BytesToAddress(authorizer),
		)
	}

	for _, sig := range m.GetPayloadSignatures() {
		addr := flow.BytesToAddress(sig.GetAddress())
		t.AddPayloadSignature(addr, sig.GetKeyId(), sig.GetSignature())
	}

	for _, sig := range m.GetEnvelopeSignatures() {
		addr := flow.BytesToAddress(sig.GetAddress())
		t.AddEnvelopeSignature(addr, sig.GetKeyId(), sig.GetSignature())
	}

	return *t, nil
}

func TransactionResultToMessage(result flow.TransactionResult, encodingVersion flow.EventEncodingVersion) (*access.TransactionResultResponse, error) {
	eventMessages := make([]*entities.Event, len(result.Events))

	for i, event := range result.Events {
		eventMsg, err := EventToMessage(event, encodingVersion)
		if err != nil {
			return nil, err
		}

		eventMessages[i] = eventMsg
	}

	statusCode := 0
	errorMsg := ""

	if result.Error != nil {
		statusCode = 1
		errorMsg = result.Error.Error()
	}

	return &access.TransactionResultResponse{
		Status:           entities.TransactionStatus(result.Status),
		StatusCode:       uint32(statusCode),
		ErrorMessage:     errorMsg,
		Events:           eventMessages,
		BlockId:          IdentifierToMessage(result.BlockID),
		BlockHeight:      result.BlockHeight,
		TransactionId:    IdentifierToMessage(result.TransactionID),
		CollectionId:     IdentifierToMessage(result.CollectionID),
		ComputationUsage: result.ComputationUsage,
	}, nil
}

func MessageToTransactionResult(m *access.TransactionResultResponse, options []jsoncdc.Option) (flow.TransactionResult, error) {
	eventMessages := m.GetEvents()

	events := make([]flow.Event, len(eventMessages))
	for i, eventMsg := range eventMessages {
		event, err := MessageToEvent(eventMsg, options)
		if err != nil {
			return flow.TransactionResult{}, err
		}

		events[i] = event
	}

	var err error

	statusCode := m.GetStatusCode()
	if statusCode != 0 {
		errorMsg := m.GetErrorMessage()
		if errorMsg != "" {
			err = errors.New(errorMsg)
		} else {
			err = errors.New("transaction execution failed")
		}
	}

	return flow.TransactionResult{
		Status:           flow.TransactionStatus(m.GetStatus()),
		Error:            err,
		Events:           events,
		BlockID:          flow.BytesToID(m.GetBlockId()),
		BlockHeight:      m.GetBlockHeight(),
		TransactionID:    flow.BytesToID(m.GetTransactionId()),
		CollectionID:     flow.BytesToID(m.GetCollectionId()),
		ComputationUsage: m.GetComputationUsage(),
	}, nil
}

func MessageToExecutionResult(execResult *entities.ExecutionResult) (*flow.ExecutionResult, error) {
	chunks := make([]*flow.Chunk, len(execResult.Chunks))
	serviceEvents := make([]*flow.ServiceEvent, len(execResult.ServiceEvents))

	for i, chunk := range execResult.Chunks {
		chunks[i] = &flow.Chunk{
			CollectionIndex:      uint(chunk.CollectionIndex),
			StartState:           flow.BytesToStateCommitment(chunk.StartState),
			EventCollection:      flow.BytesToHash(chunk.EventCollection),
			BlockID:              flow.BytesToID(chunk.BlockId),
			TotalComputationUsed: chunk.TotalComputationUsed,
			NumberOfTransactions: uint16(chunk.NumberOfTransactions),
			Index:                chunk.Index,
			EndState:             flow.BytesToStateCommitment(chunk.EndState),
		}
	}

	for i, serviceEvent := range execResult.ServiceEvents {
		serviceEvents[i] = &flow.ServiceEvent{
			Type:    serviceEvent.Type,
			Payload: serviceEvent.Payload,
		}
	}

	return &flow.ExecutionResult{
		PreviousResultID: flow.BytesToID(execResult.PreviousResultId),
		BlockID:          flow.BytesToID(execResult.BlockId),
		Chunks:           chunks,
		ServiceEvents:    serviceEvents,
	}, nil
}

func ExecutionResultToMessage(result flow.ExecutionResult) (*entities.ExecutionResult, error) {
	chunks := make([]*entities.Chunk, len(result.Chunks))
	for i, chunk := range result.Chunks {
		chunks[i] = &entities.Chunk{
			CollectionIndex:      uint32(chunk.CollectionIndex),
			StartState:           IdentifierToMessage(flow.Identifier(chunk.StartState)),
			EventCollection:      chunk.EventCollection,
			BlockId:              chunk.BlockID.Bytes(),
			TotalComputationUsed: chunk.TotalComputationUsed,
			NumberOfTransactions: uint32(chunk.NumberOfTransactions),
			Index:                chunk.Index,
			EndState:             IdentifierToMessage(flow.Identifier(chunk.EndState)),
		}
	}

	serviceEvents := make([]*entities.ServiceEvent, len(result.ServiceEvents))
	for i, event := range result.ServiceEvents {
		serviceEvents[i] = &entities.ServiceEvent{
			Type:    event.Type,
			Payload: event.Payload,
		}
	}

	return &entities.ExecutionResult{
		PreviousResultId: result.PreviousResultID.Bytes(),
		BlockId:          result.BlockID.Bytes(),
		Chunks:           chunks,
		ServiceEvents:    serviceEvents,
	}, nil
}

func MessageToExecutionResults(m []*entities.ExecutionResult) ([]*flow.ExecutionResult, error) {
	results := make([]*flow.ExecutionResult, len(m))

	for i, result := range m {
		res, err := MessageToExecutionResult(result)
		if err != nil {
			return nil, err
		}
		results[i] = res
	}

	return results, nil
}

func ExecutionResultsToMessage(execResults []*flow.ExecutionResult) ([]*entities.ExecutionResult, error) {
	results := make([]*entities.ExecutionResult, len(execResults))

	for i, result := range execResults {
		res, err := ExecutionResultToMessage(*result)
		if err != nil {
			return nil, err
		}
		results[i] = res
	}

	return results, nil
}

func BlockExecutionDataToMessage(
	execData *flow.ExecutionData,
) (*entities.BlockExecutionData, error) {
	chunks := make([]*entities.ChunkExecutionData, len(execData.ChunkExecutionData))
	for i, chunk := range execData.ChunkExecutionData {
		convertedChunk, err := ChunkExecutionDataToMessage(chunk)
		if err != nil {
			return nil, err
		}
		chunks[i] = convertedChunk
	}

	return &entities.BlockExecutionData{
		BlockId:            IdentifierToMessage(execData.BlockID),
		ChunkExecutionData: chunks,
	}, nil
}

func MessageToBlockExecutionData(
	m *entities.BlockExecutionData,
) (*flow.ExecutionData, error) {
	if m == nil {
		return nil, ErrEmptyMessage
	}

	chunks := make([]*flow.ChunkExecutionData, len(m.ChunkExecutionData))
	for i, chunk := range m.GetChunkExecutionData() {
		convertedChunk, err := MessageToChunkExecutionData(chunk)
		if err != nil {
			return nil, err
		}
		chunks[i] = convertedChunk
	}

	return &flow.ExecutionData{
		BlockID:            MessageToIdentifier(m.GetBlockId()),
		ChunkExecutionData: chunks,
	}, nil
}

func ChunkExecutionDataToMessage(
	chunk *flow.ChunkExecutionData,
) (*entities.ChunkExecutionData, error) {

	transactions, err := ExecutionDataCollectionToMessage(chunk.Transactions)
	if err != nil {
		return nil, err
	}

	var trieUpdate *entities.TrieUpdate
	if chunk.TrieUpdate != nil {
		trieUpdate, err = TrieUpdateToMessage(chunk.TrieUpdate)
		if err != nil {
			return nil, err
		}
	}

	events := make([]*entities.Event, len(chunk.Events))
	for i, ev := range chunk.Events {
		// execution data uses CCF encoding
		res, err := EventToMessage(*ev, flow.EventEncodingVersionCCF)
		if err != nil {
			return nil, err
		}

		events[i] = res
	}

	results := make([]*entities.ExecutionDataTransactionResult, len(chunk.TransactionResults))
	for i, res := range chunk.TransactionResults {
		result := LightTransactionResultToMessage(res)
		results[i] = result
	}

	return &entities.ChunkExecutionData{
		Collection:         transactions,
		Events:             events,
		TrieUpdate:         trieUpdate,
		TransactionResults: results,
	}, nil
}

func MessageToChunkExecutionData(
	m *entities.ChunkExecutionData,
) (*flow.ChunkExecutionData, error) {

	transactions, err := MessageToExecutionDataCollection(m.GetCollection())
	if err != nil {
		return nil, err
	}

	var trieUpdate *flow.TrieUpdate
	if m.GetTrieUpdate() != nil {
		trieUpdate, err = MessageToTrieUpdate(m.GetTrieUpdate())
		if err != nil {
			return nil, err
		}
	}

	events := make([]*flow.Event, len(m.GetEvents()))
	for i, ev := range m.GetEvents() {
		res, err := MessageToEvent(ev, nil)
		if err != nil {
			return nil, err
		}
		events[i] = &res
	}

	results := make([]*flow.LightTransactionResult, len(m.GetTransactionResults()))
	for i, res := range m.GetTransactionResults() {
		result := MessageToLightTransactionResult(res)
		results[i] = &result
	}

	return &flow.ChunkExecutionData{
		Transactions:       transactions,
		Events:             events,
		TrieUpdate:         trieUpdate,
		TransactionResults: results,
	}, nil
}

func ExecutionDataCollectionToMessage(
	txs []*flow.Transaction,
) (*entities.ExecutionDataCollection, error) {
	transactions := make([]*entities.Transaction, len(txs))
	for i, tx := range txs {
		transaction, err := TransactionToMessage(*tx)
		if err != nil {
			return nil, fmt.Errorf("could not convert transaction %d: %w", i, err)
		}
		transactions[i] = transaction
	}

	return &entities.ExecutionDataCollection{
		Transactions: transactions,
	}, nil
}

func MessageToExecutionDataCollection(
	m *entities.ExecutionDataCollection,
) ([]*flow.Transaction, error) {
	messages := m.GetTransactions()
	transactions := make([]*flow.Transaction, len(messages))
	for i, message := range messages {
		transaction, err := MessageToTransaction(message)
		if err != nil {
			return nil, fmt.Errorf("could not convert transaction %d: %w", i, err)
		}
		transactions[i] = &transaction
	}

	if len(transactions) == 0 {
		return nil, nil
	}

	return transactions, nil
}

func TrieUpdateToMessage(
	update *flow.TrieUpdate,
) (*entities.TrieUpdate, error) {

	payloads := make([]*entities.Payload, len(update.Payloads))
	for i, payload := range update.Payloads {
		keyParts := make([]*entities.KeyPart, len(payload.KeyPart))
		for j, keypart := range payload.KeyPart {
			keyParts[j] = &entities.KeyPart{
				Type:  uint32(keypart.Type),
				Value: keypart.Value,
			}
		}
		payloads[i] = &entities.Payload{
			KeyPart: keyParts,
			Value:   payload.Value,
		}
	}

	return &entities.TrieUpdate{
		RootHash: update.RootHash,
		Paths:    update.Paths,
		Payloads: payloads,
	}, nil
}

func MessageToTrieUpdate(
	m *entities.TrieUpdate,
) (*flow.TrieUpdate, error) {
	rootHash := m.GetRootHash()
	paths := m.GetPaths()

	payloads := make([]*flow.Payload, len(m.Payloads))
	for i, payload := range m.GetPayloads() {
		keyParts := make([]*flow.KeyPart, len(payload.GetKeyPart()))
		for j, keypart := range payload.GetKeyPart() {
			keyParts[j] = &flow.KeyPart{
				Type:  uint16(keypart.GetType()),
				Value: keypart.GetValue(),
			}
		}
		payloads[i] = &flow.Payload{
			KeyPart: keyParts,
			Value:   payload.GetValue(),
		}
	}

	return &flow.TrieUpdate{
		RootHash: rootHash,
		Paths:    paths,
		Payloads: payloads,
	}, nil
}

func LightTransactionResultToMessage(
	result *flow.LightTransactionResult,
) *entities.ExecutionDataTransactionResult {
	return &entities.ExecutionDataTransactionResult{
		TransactionId:   IdentifierToMessage(result.TransactionID),
		Failed:          result.Failed,
		ComputationUsed: result.ComputationUsed,
	}
}

func MessageToLightTransactionResult(
	m *entities.ExecutionDataTransactionResult,
) flow.LightTransactionResult {
	return flow.LightTransactionResult{
		TransactionID:   MessageToIdentifier(m.GetTransactionId()),
		Failed:          m.Failed,
		ComputationUsed: m.GetComputationUsed(),
	}
}<|MERGE_RESOLUTION|>--- conflicted
+++ resolved
@@ -207,11 +207,7 @@
 
 	tc, err := MessageToTimeoutCertificate(m.BlockHeader.GetLastViewTc())
 	if err != nil {
-<<<<<<< HEAD
-		return nil, err
-=======
-		return flow.Block{}, fmt.Errorf("error converting timeout certificate: %w", err)
->>>>>>> bbbded52
+		return nil, fmt.Errorf("error converting timeout certificate: %w", err)
 	}
 
 	header := &flow.BlockHeader{
@@ -232,30 +228,22 @@
 
 	guarantees, err := MessagesToCollectionGuarantees(m.GetCollectionGuarantees())
 	if err != nil {
-<<<<<<< HEAD
-		return nil, err
-=======
-		return flow.Block{}, fmt.Errorf("error converting collection guarantees: %w", err)
->>>>>>> bbbded52
+		return nil, fmt.Errorf("error converting collection guarantees: %w", err)
 	}
 
 	seals, err := MessagesToBlockSeals(m.GetBlockSeals())
 	if err != nil {
-<<<<<<< HEAD
-		return nil, err
-=======
-		return flow.Block{}, fmt.Errorf("error converting block seals: %w", err)
+		return nil, fmt.Errorf("error converting block seals: %w", err)
 	}
 
 	executionReceiptsMeta, err := MessageToExecutionReceiptMetaList(m.GetExecutionReceiptMetaList())
 	if err != nil {
-		return flow.Block{}, fmt.Errorf("error converting execution receipt meta list: %w", err)
+		return nil, fmt.Errorf("error converting execution receipt meta list: %w", err)
 	}
 
 	executionResults, err := MessageToExecutionResults(m.GetExecutionResultList())
 	if err != nil {
-		return flow.Block{}, fmt.Errorf("error converting execution results: %w", err)
->>>>>>> bbbded52
+		return nil, fmt.Errorf("error converting execution results: %w", err)
 	}
 
 	payload := &flow.BlockPayload{
