--- conflicted
+++ resolved
@@ -516,7 +516,42 @@
 	return &account, nil
 }
 
-<<<<<<< HEAD
+func (c *BaseClient) GetAccountBalanceAtLatestBlock(
+	ctx context.Context,
+	address flow.Address,
+	opts ...grpc.CallOption,
+) (uint64, error) {
+	request := &access.GetAccountBalanceAtLatestBlockRequest{
+		Address: address.Bytes(),
+	}
+
+	response, err := c.rpcClient.GetAccountBalanceAtLatestBlock(ctx, request, opts...)
+	if err != nil {
+		return 0, newRPCError(err)
+	}
+
+	return response.GetBalance(), nil
+}
+
+func (c *BaseClient) GetAccountBalanceAtBlockHeight(
+	ctx context.Context,
+	address flow.Address,
+	blockHeight uint64,
+	opts ...grpc.CallOption,
+) (uint64, error) {
+	request := &access.GetAccountBalanceAtBlockHeightRequest{
+		Address:     address.Bytes(),
+		BlockHeight: blockHeight,
+	}
+
+	response, err := c.rpcClient.GetAccountBalanceAtBlockHeight(ctx, request, opts...)
+	if err != nil {
+		return 0, newRPCError(err)
+	}
+
+	return response.GetBalance(), nil
+}
+
 func (c *BaseClient) GetAccountKeyAtLatestBlock(
 	ctx context.Context,
 	address flow.Address,
@@ -607,42 +642,6 @@
 	}
 
 	return accountKeys, nil
-=======
-func (c *BaseClient) GetAccountBalanceAtLatestBlock(
-	ctx context.Context,
-	address flow.Address,
-	opts ...grpc.CallOption,
-) (uint64, error) {
-	request := &access.GetAccountBalanceAtLatestBlockRequest{
-		Address: address.Bytes(),
-	}
-
-	response, err := c.rpcClient.GetAccountBalanceAtLatestBlock(ctx, request, opts...)
-	if err != nil {
-		return 0, newRPCError(err)
-	}
-
-	return response.GetBalance(), nil
-}
-
-func (c *BaseClient) GetAccountBalanceAtBlockHeight(
-	ctx context.Context,
-	address flow.Address,
-	blockHeight uint64,
-	opts ...grpc.CallOption,
-) (uint64, error) {
-	request := &access.GetAccountBalanceAtBlockHeightRequest{
-		Address:     address.Bytes(),
-		BlockHeight: blockHeight,
-	}
-
-	response, err := c.rpcClient.GetAccountBalanceAtBlockHeight(ctx, request, opts...)
-	if err != nil {
-		return 0, newRPCError(err)
-	}
-
-	return response.GetBalance(), nil
->>>>>>> 356f7b77
 }
 
 func (c *BaseClient) ExecuteScriptAtLatestBlock(
