--- conflicted
+++ resolved
@@ -1130,50 +1130,22 @@
 	return sub, errChan, nil
 }
 
-<<<<<<< HEAD
-func (c *BaseClient) SubscribeBlocksFromStartBlockID(
-=======
 func (c *BaseClient) SubscribeBlockHeadersFromStartBlockID(
->>>>>>> afc2fcc1
 	ctx context.Context,
 	startBlockID flow.Identifier,
 	blockStatus flow.BlockStatus,
 	opts ...grpc.CallOption,
-<<<<<<< HEAD
-) (<-chan flow.Block, <-chan error, error) {
-	request := &access.SubscribeBlocksFromStartBlockIDRequest{
-=======
 ) (<-chan flow.BlockHeader, <-chan error, error) {
 	request := &access.SubscribeBlockHeadersFromStartBlockIDRequest{
->>>>>>> afc2fcc1
 		StartBlockId: startBlockID.Bytes(),
 		BlockStatus:  convert.BlockStatusToEntity(blockStatus),
 	}
 
-<<<<<<< HEAD
-	subscribeClient, err := c.rpcClient.SubscribeBlocksFromStartBlockID(ctx, request, opts...)
-=======
 	subscribeClient, err := c.rpcClient.SubscribeBlockHeadersFromStartBlockID(ctx, request, opts...)
->>>>>>> afc2fcc1
 	if err != nil {
 		return nil, nil, newRPCError(err)
 	}
 
-<<<<<<< HEAD
-	blocksChan := make(chan flow.Block)
-	errChan := make(chan error)
-
-	go func() {
-		defer close(blocksChan)
-		defer close(errChan)
-		receiveBlocksFromClient(ctx, subscribeClient, blocksChan, errChan)
-	}()
-
-	return blocksChan, errChan, nil
-}
-
-func (c *BaseClient) SubscribeBlocksFromStartHeight(
-=======
 	blockHeaderChan := make(chan flow.BlockHeader)
 	errChan := make(chan error)
 
@@ -1187,55 +1159,21 @@
 }
 
 func (c *BaseClient) SubscribeBlockHeadersFromStartHeight(
->>>>>>> afc2fcc1
 	ctx context.Context,
 	startHeight uint64,
 	blockStatus flow.BlockStatus,
 	opts ...grpc.CallOption,
-<<<<<<< HEAD
-) (<-chan flow.Block, <-chan error, error) {
-	request := &access.SubscribeBlocksFromStartHeightRequest{
-=======
 ) (<-chan flow.BlockHeader, <-chan error, error) {
 	request := &access.SubscribeBlockHeadersFromStartHeightRequest{
->>>>>>> afc2fcc1
 		StartBlockHeight: startHeight,
 		BlockStatus:      convert.BlockStatusToEntity(blockStatus),
 	}
 
-<<<<<<< HEAD
-	subscribeClient, err := c.rpcClient.SubscribeBlocksFromStartHeight(ctx, request, opts...)
-=======
 	subscribeClient, err := c.rpcClient.SubscribeBlockHeadersFromStartHeight(ctx, request, opts...)
->>>>>>> afc2fcc1
 	if err != nil {
 		return nil, nil, newRPCError(err)
 	}
 
-<<<<<<< HEAD
-	blocksChan := make(chan flow.Block)
-	errChan := make(chan error)
-
-	go func() {
-		defer close(blocksChan)
-		defer close(errChan)
-		receiveBlocksFromClient(ctx, subscribeClient, blocksChan, errChan)
-	}()
-
-	return blocksChan, errChan, nil
-}
-
-func (c *BaseClient) SubscribeBlocksFromLatest(
-	ctx context.Context,
-	blockStatus flow.BlockStatus,
-	opts ...grpc.CallOption,
-) (<-chan flow.Block, <-chan error, error) {
-	request := &access.SubscribeBlocksFromLatestRequest{
-		BlockStatus: convert.BlockStatusToEntity(blockStatus),
-	}
-
-	subscribeClient, err := c.rpcClient.SubscribeBlocksFromLatest(ctx, request, opts...)
-=======
 	blockHeaderChan := make(chan flow.BlockHeader)
 	errChan := make(chan error)
 
@@ -1258,31 +1196,10 @@
 	}
 
 	subscribeClient, err := c.rpcClient.SubscribeBlockHeadersFromLatest(ctx, request, opts...)
->>>>>>> afc2fcc1
 	if err != nil {
 		return nil, nil, newRPCError(err)
 	}
 
-<<<<<<< HEAD
-	blocksChan := make(chan flow.Block)
-	errChan := make(chan error)
-
-	go func() {
-		defer close(blocksChan)
-		defer close(errChan)
-		receiveBlocksFromClient(ctx, subscribeClient, blocksChan, errChan)
-	}()
-
-	return blocksChan, errChan, nil
-}
-
-func receiveBlocksFromClient[Client interface {
-	Recv() (*access.SubscribeBlocksResponse, error)
-}](
-	ctx context.Context,
-	client Client,
-	blocksChan chan<- flow.Block,
-=======
 	blockHeaderChan := make(chan flow.BlockHeader)
 	errChan := make(chan error)
 
@@ -1301,7 +1218,6 @@
 	ctx context.Context,
 	client Client,
 	blockHeadersChan chan<- flow.BlockHeader,
->>>>>>> afc2fcc1
 	errChan chan<- error,
 ) {
 	sendErr := func(err error) {
@@ -1312,20 +1228,138 @@
 	}
 
 	for {
-<<<<<<< HEAD
-		// Receive the next block response
-		blockResponse, err := client.Recv()
-=======
 		// Receive the next blockHeader response
 		blockHeaderResponse, err := client.Recv()
->>>>>>> afc2fcc1
 		if err != nil {
 			if err == io.EOF {
 				// End of stream, return gracefully
 				return
 			}
 
-<<<<<<< HEAD
+			sendErr(fmt.Errorf("error receiving blockHeader: %w", err))
+			return
+		}
+
+		blockHeader, err := convert.MessageToBlockHeader(blockHeaderResponse.GetHeader())
+		if err != nil {
+			sendErr(fmt.Errorf("error converting message to block header: %w", err))
+			return
+		}
+
+		select {
+		case <-ctx.Done():
+			return
+		case blockHeadersChan <- blockHeader:
+		}
+	}
+}
+
+func (c *BaseClient) SubscribeBlocksFromStartBlockID(
+	ctx context.Context,
+	startBlockID flow.Identifier,
+	blockStatus flow.BlockStatus,
+	opts ...grpc.CallOption,
+) (<-chan flow.Block, <-chan error, error) {
+	request := &access.SubscribeBlocksFromStartBlockIDRequest{
+		StartBlockId: startBlockID.Bytes(),
+		BlockStatus:  convert.BlockStatusToEntity(blockStatus),
+	}
+
+	subscribeClient, err := c.rpcClient.SubscribeBlocksFromStartBlockID(ctx, request, opts...)
+	if err != nil {
+		return nil, nil, newRPCError(err)
+	}
+
+	blocksChan := make(chan flow.Block)
+	errChan := make(chan error)
+
+	go func() {
+		defer close(blocksChan)
+		defer close(errChan)
+		receiveBlocksFromClient(ctx, subscribeClient, blocksChan, errChan)
+	}()
+
+	return blocksChan, errChan, nil
+}
+
+func (c *BaseClient) SubscribeBlocksFromStartHeight(
+	ctx context.Context,
+	startHeight uint64,
+	blockStatus flow.BlockStatus,
+	opts ...grpc.CallOption,
+) (<-chan flow.Block, <-chan error, error) {
+	request := &access.SubscribeBlocksFromStartHeightRequest{
+		StartBlockHeight: startHeight,
+		BlockStatus:      convert.BlockStatusToEntity(blockStatus),
+	}
+
+	subscribeClient, err := c.rpcClient.SubscribeBlocksFromStartHeight(ctx, request, opts...)
+	if err != nil {
+		return nil, nil, newRPCError(err)
+	}
+
+	blocksChan := make(chan flow.Block)
+	errChan := make(chan error)
+
+	go func() {
+		defer close(blocksChan)
+		defer close(errChan)
+		receiveBlocksFromClient(ctx, subscribeClient, blocksChan, errChan)
+	}()
+
+	return blocksChan, errChan, nil
+}
+
+func (c *BaseClient) SubscribeBlocksFromLatest(
+	ctx context.Context,
+	blockStatus flow.BlockStatus,
+	opts ...grpc.CallOption,
+) (<-chan flow.Block, <-chan error, error) {
+	request := &access.SubscribeBlocksFromLatestRequest{
+		BlockStatus: convert.BlockStatusToEntity(blockStatus),
+	}
+
+	subscribeClient, err := c.rpcClient.SubscribeBlocksFromLatest(ctx, request, opts...)
+	if err != nil {
+		return nil, nil, newRPCError(err)
+	}
+
+	blocksChan := make(chan flow.Block)
+	errChan := make(chan error)
+
+	go func() {
+		defer close(blocksChan)
+		defer close(errChan)
+		receiveBlocksFromClient(ctx, subscribeClient, blocksChan, errChan)
+	}()
+
+	return blocksChan, errChan, nil
+}
+
+func receiveBlocksFromClient[Client interface {
+	Recv() (*access.SubscribeBlocksResponse, error)
+}](
+	ctx context.Context,
+	client Client,
+	blocksChan chan<- flow.Block,
+	errChan chan<- error,
+) {
+	sendErr := func(err error) {
+		select {
+		case <-ctx.Done():
+		case errChan <- err:
+		}
+	}
+
+	for {
+		// Receive the next block response
+		blockResponse, err := client.Recv()
+		if err != nil {
+			if err == io.EOF {
+				// End of stream, return gracefully
+				return
+			}
+
 			sendErr(fmt.Errorf("error receiving block: %w", err))
 			return
 		}
@@ -1333,26 +1367,13 @@
 		block, err := convert.MessageToBlock(blockResponse.GetBlock())
 		if err != nil {
 			sendErr(fmt.Errorf("error converting message to block: %w", err))
-=======
-			sendErr(fmt.Errorf("error receiving blockHeader: %w", err))
-			return
-		}
-
-		blockHeader, err := convert.MessageToBlockHeader(blockHeaderResponse.GetHeader())
-		if err != nil {
-			sendErr(fmt.Errorf("error converting message to block header: %w", err))
->>>>>>> afc2fcc1
 			return
 		}
 
 		select {
 		case <-ctx.Done():
 			return
-<<<<<<< HEAD
 		case blocksChan <- block:
-=======
-		case blockHeadersChan <- blockHeader:
->>>>>>> afc2fcc1
 		}
 	}
 }