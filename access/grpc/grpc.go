--- conflicted
+++ resolved
@@ -975,6 +975,7 @@
 	}
 
 	return convert.MessageToBlockExecutionData(ed.GetBlockExecutionData())
+
 }
 
 func (c *BaseClient) SubscribeExecutionDataByBlockID(
@@ -1157,24 +1158,6 @@
 	return sub, errChan, nil
 }
 
-<<<<<<< HEAD
-func (c *BaseClient) SendAndSubscribeTransactionStatuses(
-	ctx context.Context,
-	tx flow.Transaction,
-	opts ...grpc.CallOption,
-) (<-chan flow.TransactionResult, <-chan error, error) {
-	txMsg, err := convert.TransactionToMessage(tx)
-	if err != nil {
-		return nil, nil, newEntityToMessageError(entityTransaction, err)
-	}
-
-	req := &access.SendAndSubscribeTransactionStatusesRequest{
-		Transaction:          txMsg,
-		EventEncodingVersion: c.eventEncoding,
-	}
-
-	subscribeClient, err := c.rpcClient.SendAndSubscribeTransactionStatuses(ctx, req, opts...)
-=======
 func (c *BaseClient) SubscribeBlocksFromStartBlockID(
 	ctx context.Context,
 	startBlockID flow.Identifier,
@@ -1225,12 +1208,73 @@
 	}
 
 	subscribeClient, err := c.rpcClient.SubscribeBlocksFromStartHeight(ctx, request, opts...)
->>>>>>> bd1d074b
 	if err != nil {
 		return nil, nil, newRPCError(err)
 	}
 
-<<<<<<< HEAD
+	blocksChan := make(chan flow.Block)
+	errChan := make(chan error)
+
+	go func() {
+		defer close(blocksChan)
+		defer close(errChan)
+		receiveBlocksFromClient(ctx, subscribeClient, blocksChan, errChan)
+	}()
+
+	return blocksChan, errChan, nil
+}
+
+func (c *BaseClient) SubscribeBlocksFromLatest(
+	ctx context.Context,
+	blockStatus flow.BlockStatus,
+	opts ...grpc.CallOption,
+) (<-chan flow.Block, <-chan error, error) {
+	status := convert.BlockStatusToEntity(blockStatus)
+	if status == entities.BlockStatus_BLOCK_UNKNOWN {
+		return nil, nil, newRPCError(errors.New("unknown block status"))
+	}
+
+	request := &access.SubscribeBlocksFromLatestRequest{
+		BlockStatus: status,
+	}
+
+	subscribeClient, err := c.rpcClient.SubscribeBlocksFromLatest(ctx, request, opts...)
+	if err != nil {
+		return nil, nil, newRPCError(err)
+	}
+
+	blocksChan := make(chan flow.Block)
+	errChan := make(chan error)
+
+	go func() {
+		defer close(blocksChan)
+		defer close(errChan)
+		receiveBlocksFromClient(ctx, subscribeClient, blocksChan, errChan)
+	}()
+
+	return blocksChan, errChan, nil
+}
+
+func (c *BaseClient) SendAndSubscribeTransactionStatuses(
+	ctx context.Context,
+	tx flow.Transaction,
+	opts ...grpc.CallOption,
+) (<-chan flow.TransactionResult, <-chan error, error) {
+	txMsg, err := convert.TransactionToMessage(tx)
+	if err != nil {
+		return nil, nil, newEntityToMessageError(entityTransaction, err)
+	}
+
+	req := &access.SendAndSubscribeTransactionStatusesRequest{
+		Transaction:          txMsg,
+		EventEncodingVersion: c.eventEncoding,
+	}
+
+	subscribeClient, err := c.rpcClient.SendAndSubscribeTransactionStatuses(ctx, req, opts...)
+	if err != nil {
+		return nil, nil, newRPCError(err)
+	}
+
 	txStatusChan := make(chan flow.TransactionResult)
 	errChan := make(chan error)
 
@@ -1281,48 +1325,6 @@
 	}()
 
 	return txStatusChan, errChan, nil
-=======
-	blocksChan := make(chan flow.Block)
-	errChan := make(chan error)
-
-	go func() {
-		defer close(blocksChan)
-		defer close(errChan)
-		receiveBlocksFromClient(ctx, subscribeClient, blocksChan, errChan)
-	}()
-
-	return blocksChan, errChan, nil
-}
-
-func (c *BaseClient) SubscribeBlocksFromLatest(
-	ctx context.Context,
-	blockStatus flow.BlockStatus,
-	opts ...grpc.CallOption,
-) (<-chan flow.Block, <-chan error, error) {
-	status := convert.BlockStatusToEntity(blockStatus)
-	if status == entities.BlockStatus_BLOCK_UNKNOWN {
-		return nil, nil, newRPCError(errors.New("unknown block status"))
-	}
-
-	request := &access.SubscribeBlocksFromLatestRequest{
-		BlockStatus: status,
-	}
-
-	subscribeClient, err := c.rpcClient.SubscribeBlocksFromLatest(ctx, request, opts...)
-	if err != nil {
-		return nil, nil, newRPCError(err)
-	}
-
-	blocksChan := make(chan flow.Block)
-	errChan := make(chan error)
-
-	go func() {
-		defer close(blocksChan)
-		defer close(errChan)
-		receiveBlocksFromClient(ctx, subscribeClient, blocksChan, errChan)
-	}()
-
-	return blocksChan, errChan, nil
 }
 
 func receiveBlocksFromClient[Client interface {
@@ -1365,5 +1367,4 @@
 		case blocksChan <- block:
 		}
 	}
->>>>>>> bd1d074b
 }