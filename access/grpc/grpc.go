--- conflicted
+++ resolved
@@ -1378,24 +1378,6 @@
 	}
 }
 
-<<<<<<< HEAD
-func (c *BaseClient) SubscribeAccountStatusesFromStartHeight(
-	ctx context.Context,
-	startHeight uint64,
-	filter flow.AccountStatusFilter,
-	opts ...grpc.CallOption,
-) (<-chan flow.AccountStatus, <-chan error, error) {
-	request := &executiondata.SubscribeAccountStatusesFromStartHeightRequest{
-		StartBlockHeight:     startHeight,
-		EventEncodingVersion: c.eventEncoding,
-	}
-	request.Filter = &executiondata.StatusFilter{
-		EventType: filter.EventTypes,
-		Address:   filter.Addresses,
-	}
-
-	subscribeClient, err := c.executionDataClient.SubscribeAccountStatusesFromStartHeight(ctx, request, opts...)
-=======
 func (c *BaseClient) SubscribeBlockHeadersFromStartBlockID(
 	ctx context.Context,
 	startBlockID flow.Identifier,
@@ -1413,41 +1395,10 @@
 	}
 
 	subscribeClient, err := c.rpcClient.SubscribeBlockHeadersFromStartBlockID(ctx, request, opts...)
->>>>>>> 853e844a
 	if err != nil {
 		return nil, nil, newRPCError(err)
 	}
 
-<<<<<<< HEAD
-	accountStatutesChan := make(chan flow.AccountStatus)
-	errChan := make(chan error)
-
-	go func() {
-		defer close(accountStatutesChan)
-		defer close(errChan)
-		receiveAccountStatusesFromStream(ctx, subscribeClient, accountStatutesChan, errChan)
-	}()
-
-	return accountStatutesChan, errChan, nil
-}
-
-func (c *BaseClient) SubscribeAccountStatusesFromStartBlockID(
-	ctx context.Context,
-	startBlockID flow.Identifier,
-	filter flow.AccountStatusFilter,
-	opts ...grpc.CallOption,
-) (<-chan flow.AccountStatus, <-chan error, error) {
-	request := &executiondata.SubscribeAccountStatusesFromStartBlockIDRequest{
-		StartBlockId:         startBlockID.Bytes(),
-		EventEncodingVersion: c.eventEncoding,
-	}
-	request.Filter = &executiondata.StatusFilter{
-		EventType: filter.EventTypes,
-		Address:   filter.Addresses,
-	}
-
-	subscribeClient, err := c.executionDataClient.SubscribeAccountStatusesFromStartBlockID(ctx, request, opts...)
-=======
 	blockHeaderChan := make(chan flow.BlockHeader)
 	errChan := make(chan error)
 
@@ -1477,39 +1428,10 @@
 	}
 
 	subscribeClient, err := c.rpcClient.SubscribeBlockHeadersFromStartHeight(ctx, request, opts...)
->>>>>>> 853e844a
 	if err != nil {
 		return nil, nil, newRPCError(err)
 	}
 
-<<<<<<< HEAD
-	accountStatutesChan := make(chan flow.AccountStatus)
-	errChan := make(chan error)
-
-	go func() {
-		defer close(accountStatutesChan)
-		defer close(errChan)
-		receiveAccountStatusesFromStream(ctx, subscribeClient, accountStatutesChan, errChan)
-	}()
-
-	return accountStatutesChan, errChan, nil
-}
-
-func (c *BaseClient) SubscribeAccountStatusesFromLatestBlock(
-	ctx context.Context,
-	filter flow.AccountStatusFilter,
-	opts ...grpc.CallOption,
-) (<-chan flow.AccountStatus, <-chan error, error) {
-	request := &executiondata.SubscribeAccountStatusesFromLatestBlockRequest{
-		EventEncodingVersion: c.eventEncoding,
-	}
-	request.Filter = &executiondata.StatusFilter{
-		EventType: filter.EventTypes,
-		Address:   filter.Addresses,
-	}
-
-	subscribeClient, err := c.executionDataClient.SubscribeAccountStatusesFromLatestBlock(ctx, request, opts...)
-=======
 	blockHeaderChan := make(chan flow.BlockHeader)
 	errChan := make(chan error)
 
@@ -1537,31 +1459,10 @@
 	}
 
 	subscribeClient, err := c.rpcClient.SubscribeBlockHeadersFromLatest(ctx, request, opts...)
->>>>>>> 853e844a
 	if err != nil {
 		return nil, nil, newRPCError(err)
 	}
 
-<<<<<<< HEAD
-	accountStatutesChan := make(chan flow.AccountStatus)
-	errChan := make(chan error)
-
-	go func() {
-		defer close(accountStatutesChan)
-		defer close(errChan)
-		receiveAccountStatusesFromStream(ctx, subscribeClient, accountStatutesChan, errChan)
-	}()
-
-	return accountStatutesChan, errChan, nil
-}
-
-func receiveAccountStatusesFromStream[Stream interface {
-	Recv() (*executiondata.SubscribeAccountStatusesResponse, error)
-}](
-	ctx context.Context,
-	stream Stream,
-	accountStatutesChan chan<- flow.AccountStatus,
-=======
 	blockHeaderChan := make(chan flow.BlockHeader)
 	errChan := make(chan error)
 
@@ -1580,7 +1481,6 @@
 	ctx context.Context,
 	client Client,
 	blockHeadersChan chan<- flow.BlockHeader,
->>>>>>> 853e844a
 	errChan chan<- error,
 ) {
 	sendErr := func(err error) {
@@ -1590,22 +1490,151 @@
 		}
 	}
 
-<<<<<<< HEAD
-	var nextExpectedMsgIndex uint64
-	for {
-		accountStatusResponse, err := stream.Recv()
-=======
 	for {
 		// Receive the next blockHeader response
 		blockHeaderResponse, err := client.Recv()
->>>>>>> 853e844a
 		if err != nil {
 			if err == io.EOF {
 				// End of stream, return gracefully
 				return
 			}
 
-<<<<<<< HEAD
+			sendErr(fmt.Errorf("error receiving blockHeader: %w", err))
+			return
+		}
+
+		blockHeader, err := convert.MessageToBlockHeader(blockHeaderResponse.GetHeader())
+		if err != nil {
+			sendErr(fmt.Errorf("error converting message to block header: %w", err))
+			return
+		}
+
+		select {
+		case <-ctx.Done():
+			return
+		case blockHeadersChan <- blockHeader:
+		}
+	}
+}
+
+func (c *BaseClient) SubscribeAccountStatusesFromStartHeight(
+	ctx context.Context,
+	startHeight uint64,
+	filter flow.AccountStatusFilter,
+	opts ...grpc.CallOption,
+) (<-chan flow.AccountStatus, <-chan error, error) {
+	request := &executiondata.SubscribeAccountStatusesFromStartHeightRequest{
+		StartBlockHeight:     startHeight,
+		EventEncodingVersion: c.eventEncoding,
+	}
+	request.Filter = &executiondata.StatusFilter{
+		EventType: filter.EventTypes,
+		Address:   filter.Addresses,
+	}
+
+	subscribeClient, err := c.executionDataClient.SubscribeAccountStatusesFromStartHeight(ctx, request, opts...)
+	if err != nil {
+		return nil, nil, newRPCError(err)
+	}
+
+	accountStatutesChan := make(chan flow.AccountStatus)
+	errChan := make(chan error)
+
+	go func() {
+		defer close(accountStatutesChan)
+		defer close(errChan)
+		receiveAccountStatusesFromStream(ctx, subscribeClient, accountStatutesChan, errChan)
+	}()
+
+	return accountStatutesChan, errChan, nil
+}
+
+func (c *BaseClient) SubscribeAccountStatusesFromStartBlockID(
+	ctx context.Context,
+	startBlockID flow.Identifier,
+	filter flow.AccountStatusFilter,
+	opts ...grpc.CallOption,
+) (<-chan flow.AccountStatus, <-chan error, error) {
+	request := &executiondata.SubscribeAccountStatusesFromStartBlockIDRequest{
+		StartBlockId:         startBlockID.Bytes(),
+		EventEncodingVersion: c.eventEncoding,
+	}
+	request.Filter = &executiondata.StatusFilter{
+		EventType: filter.EventTypes,
+		Address:   filter.Addresses,
+	}
+
+	subscribeClient, err := c.executionDataClient.SubscribeAccountStatusesFromStartBlockID(ctx, request, opts...)
+	if err != nil {
+		return nil, nil, newRPCError(err)
+	}
+
+	accountStatutesChan := make(chan flow.AccountStatus)
+	errChan := make(chan error)
+
+	go func() {
+		defer close(accountStatutesChan)
+		defer close(errChan)
+		receiveAccountStatusesFromStream(ctx, subscribeClient, accountStatutesChan, errChan)
+	}()
+
+	return accountStatutesChan, errChan, nil
+}
+
+func (c *BaseClient) SubscribeAccountStatusesFromLatestBlock(
+	ctx context.Context,
+	filter flow.AccountStatusFilter,
+	opts ...grpc.CallOption,
+) (<-chan flow.AccountStatus, <-chan error, error) {
+	request := &executiondata.SubscribeAccountStatusesFromLatestBlockRequest{
+		EventEncodingVersion: c.eventEncoding,
+	}
+	request.Filter = &executiondata.StatusFilter{
+		EventType: filter.EventTypes,
+		Address:   filter.Addresses,
+	}
+
+	subscribeClient, err := c.executionDataClient.SubscribeAccountStatusesFromLatestBlock(ctx, request, opts...)
+	if err != nil {
+		return nil, nil, newRPCError(err)
+	}
+
+	accountStatutesChan := make(chan flow.AccountStatus)
+	errChan := make(chan error)
+
+	go func() {
+		defer close(accountStatutesChan)
+		defer close(errChan)
+		receiveAccountStatusesFromStream(ctx, subscribeClient, accountStatutesChan, errChan)
+	}()
+
+	return accountStatutesChan, errChan, nil
+}
+
+func receiveAccountStatusesFromStream[Stream interface {
+	Recv() (*executiondata.SubscribeAccountStatusesResponse, error)
+}](
+	ctx context.Context,
+	stream Stream,
+	accountStatutesChan chan<- flow.AccountStatus,
+	errChan chan<- error,
+) {
+	sendErr := func(err error) {
+		select {
+		case <-ctx.Done():
+		case errChan <- err:
+		}
+	}
+
+	var nextExpectedMsgIndex uint64
+	for {
+		accountStatusResponse, err := stream.Recv()
+		if err != nil {
+			if err == io.EOF {
+				// End of stream, return gracefully
+				return
+			}
+
 			sendErr(fmt.Errorf("error receiving account status: %w", err))
 			return
 		}
@@ -1621,26 +1650,11 @@
 			return
 		}
 		nextExpectedMsgIndex = accountStatus.MessageIndex + 1
-=======
-			sendErr(fmt.Errorf("error receiving blockHeader: %w", err))
-			return
-		}
-
-		blockHeader, err := convert.MessageToBlockHeader(blockHeaderResponse.GetHeader())
-		if err != nil {
-			sendErr(fmt.Errorf("error converting message to block header: %w", err))
-			return
-		}
->>>>>>> 853e844a
 
 		select {
 		case <-ctx.Done():
 			return
-<<<<<<< HEAD
 		case accountStatutesChan <- accountStatus:
-=======
-		case blockHeadersChan <- blockHeader:
->>>>>>> 853e844a
 		}
 	}
 }