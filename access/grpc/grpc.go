/*
 * Flow Go SDK
 *
 * Copyright Flow Foundation
 *
 * Licensed under the Apache License, Version 2.0 (the "License");
 * you may not use this file except in compliance with the License.
 * You may obtain a copy of the License at
 *
 *   http://www.apache.org/licenses/LICENSE-2.0
 *
 * Unless required by applicable law or agreed to in writing, software
 * distributed under the License is distributed on an "AS IS" BASIS,
 * WITHOUT WARRANTIES OR CONDITIONS OF ANY KIND, either express or implied.
 * See the License for the specific language governing permissions and
 * limitations under the License.
 */

package grpc

//go:generate go run github.com/vektra/mockery/cmd/mockery --name RPCClient --structname MockRPCClient --output mocks
//go:generate go run github.com/vektra/mockery/cmd/mockery --name ExecutionDataRPCClient --structname MockExecutionDataRPCClient --output mocks

import (
	"context"
	"fmt"
	"io"

	"google.golang.org/grpc"

	"github.com/onflow/cadence"
	"github.com/onflow/cadence/encoding/json"
	"github.com/onflow/flow/protobuf/go/flow/access"
	"github.com/onflow/flow/protobuf/go/flow/executiondata"

	"github.com/onflow/flow-go-sdk"
	"github.com/onflow/flow-go-sdk/access/grpc/convert"
)

// RPCClient is an RPC client for the Flow Access API.
type RPCClient interface {
	access.AccessAPIClient
}

// ExecutionDataRPCClient is an RPC client for the Flow ExecutionData API.
type ExecutionDataRPCClient interface {
	executiondata.ExecutionDataAPIClient
}

type SubscribeOption func(*SubscribeConfig)

type SubscribeConfig struct {
	heartbeatInterval uint64
	grpcOpts          []grpc.CallOption
}

func DefaultSubscribeConfig() *SubscribeConfig {
	return &SubscribeConfig{
		heartbeatInterval: 100,
	}
}

func WithHeartbeatInterval(interval uint64) SubscribeOption {
	return func(config *SubscribeConfig) {
		config.heartbeatInterval = interval
	}
}

func WithGRPCOptions(grpcOpts ...grpc.CallOption) SubscribeOption {
	return func(config *SubscribeConfig) {
		config.grpcOpts = grpcOpts
	}
}

// BaseClient is a gRPC client for the Flow Access API exposing all grpc specific methods.
//
// Use this client if you need advance access to the HTTP API. If you
// don't require special methods use the Client instead.
type BaseClient struct {
	rpcClient           RPCClient
	executionDataClient ExecutionDataRPCClient
	close               func() error
	jsonOptions         []json.Option
	eventEncoding       flow.EventEncodingVersion
}

// NewBaseClient creates a new gRPC handler for network communication.
func NewBaseClient(url string, opts ...grpc.DialOption) (*BaseClient, error) {
	conn, err := grpc.Dial(url, opts...)
	if err != nil {
		return nil, err
	}

	grpcClient := access.NewAccessAPIClient(conn)

	execDataClient := executiondata.NewExecutionDataAPIClient(conn)

	return &BaseClient{
		rpcClient:           grpcClient,
		executionDataClient: execDataClient,
		close:               func() error { return conn.Close() },
		jsonOptions:         []json.Option{json.WithAllowUnstructuredStaticTypes(true)},
		eventEncoding:       flow.EventEncodingVersionCCF,
	}, nil
}

// NewFromRPCClient initializes a Flow client using a pre-configured gRPC provider.
func NewFromRPCClient(rpcClient RPCClient) *BaseClient {
	return &BaseClient{
		rpcClient:     rpcClient,
		close:         func() error { return nil },
		eventEncoding: flow.EventEncodingVersionCCF,
	}
}

// NewFromExecutionDataRPCClient initializes a Flow client using a pre-configured gRPC provider.
func NewFromExecutionDataRPCClient(rpcClient ExecutionDataRPCClient) *BaseClient {
	return &BaseClient{
		executionDataClient: rpcClient,
		close:               func() error { return nil },
		eventEncoding:       flow.EventEncodingVersionCCF,
	}
}

func (c *BaseClient) SetJSONOptions(options []json.Option) {
	c.jsonOptions = options
}

func (c *BaseClient) SetEventEncoding(version flow.EventEncodingVersion) {
	c.eventEncoding = version
}

func (c *BaseClient) RPCClient() RPCClient {
	return c.rpcClient
}

func (c *BaseClient) ExecutionDataRPCClient() ExecutionDataRPCClient {
	return c.executionDataClient
}

// Close closes the client connection.
func (c *BaseClient) Close() error {
	return c.close()
}

func (c *BaseClient) Ping(ctx context.Context, opts ...grpc.CallOption) error {
	_, err := c.rpcClient.Ping(ctx, &access.PingRequest{}, opts...)
	return err
}

func (c *BaseClient) GetNetworkParameters(ctx context.Context, opts ...grpc.CallOption) (*flow.NetworkParameters, error) {
	res, err := c.rpcClient.GetNetworkParameters(ctx, &access.GetNetworkParametersRequest{}, opts...)
	if err != nil {
		return nil, newRPCError(err)
	}
	return &flow.NetworkParameters{
		ChainID: flow.ChainID(res.ChainId),
	}, nil
}

func (c *BaseClient) GetNodeVersionInfo(ctx context.Context, opts ...grpc.CallOption) (*flow.NodeVersionInfo, error) {
	res, err := c.rpcClient.GetNodeVersionInfo(ctx, &access.GetNodeVersionInfoRequest{}, opts...)
	if err != nil {
		return nil, newRPCError(err)
	}

	info := res.GetInfo()
	return &flow.NodeVersionInfo{
		Semver:               info.Semver,
		Commit:               info.Commit,
		SporkId:              flow.BytesToID(info.SporkId),
		ProtocolVersion:      info.ProtocolVersion,
		SporkRootBlockHeight: info.SporkRootBlockHeight,
		NodeRootBlockHeight:  info.NodeRootBlockHeight,
	}, nil
}

func (c *BaseClient) GetLatestBlockHeader(
	ctx context.Context,
	isSealed bool,
	opts ...grpc.CallOption,
) (*flow.BlockHeader, error) {

	req := &access.GetLatestBlockHeaderRequest{
		IsSealed: isSealed,
	}

	res, err := c.rpcClient.GetLatestBlockHeader(ctx, req, opts...)
	if err != nil {
		return nil, newRPCError(err)
	}

	return getBlockHeaderResult(res)
}

func (c *BaseClient) GetBlockHeaderByID(
	ctx context.Context,
	blockID flow.Identifier,
	opts ...grpc.CallOption,
) (*flow.BlockHeader, error) {
	req := &access.GetBlockHeaderByIDRequest{
		Id: blockID.Bytes(),
	}

	res, err := c.rpcClient.GetBlockHeaderByID(ctx, req, opts...)
	if err != nil {
		return nil, newRPCError(err)
	}

	return getBlockHeaderResult(res)
}

func (c *BaseClient) GetBlockHeaderByHeight(
	ctx context.Context,
	height uint64,
	opts ...grpc.CallOption,
) (*flow.BlockHeader, error) {
	req := &access.GetBlockHeaderByHeightRequest{
		Height: height,
	}

	res, err := c.rpcClient.GetBlockHeaderByHeight(ctx, req, opts...)
	if err != nil {
		return nil, newRPCError(err)
	}

	return getBlockHeaderResult(res)
}

func getBlockHeaderResult(res *access.BlockHeaderResponse) (*flow.BlockHeader, error) {
	header, err := convert.MessageToBlockHeader(res.GetBlock())
	if err != nil {
		return nil, newMessageToEntityError(entityBlockHeader, err)
	}
	header.Status = flow.BlockStatus(res.GetBlockStatus())
	return &header, nil
}

func (c *BaseClient) GetLatestBlock(
	ctx context.Context,
	isSealed bool,
	opts ...grpc.CallOption,
) (*flow.Block, error) {
	req := &access.GetLatestBlockRequest{
		IsSealed: isSealed,
	}

	res, err := c.rpcClient.GetLatestBlock(ctx, req, opts...)
	if err != nil {
		return nil, newRPCError(err)
	}

	return getBlockResult(res)
}

func (c *BaseClient) GetBlockByID(
	ctx context.Context,
	blockID flow.Identifier,
	opts ...grpc.CallOption,
) (*flow.Block, error) {
	req := &access.GetBlockByIDRequest{
		Id: blockID.Bytes(),
	}

	res, err := c.rpcClient.GetBlockByID(ctx, req, opts...)
	if err != nil {
		return nil, newRPCError(err)
	}

	return getBlockResult(res)
}

func (c *BaseClient) GetBlockByHeight(
	ctx context.Context,
	height uint64,
	opts ...grpc.CallOption,
) (*flow.Block, error) {
	req := &access.GetBlockByHeightRequest{
		Height: height,
	}

	res, err := c.rpcClient.GetBlockByHeight(ctx, req, opts...)
	if err != nil {
		return nil, newRPCError(err)
	}

	return getBlockResult(res)
}

func getBlockResult(res *access.BlockResponse) (*flow.Block, error) {
	block, err := convert.MessageToBlock(res.GetBlock())
	if err != nil {
		return nil, newMessageToEntityError(entityBlock, err)
	}
	block.BlockHeader.Status = flow.BlockStatus(res.GetBlockStatus())
	return &block, nil
}

func (c *BaseClient) GetCollection(
	ctx context.Context,
	colID flow.Identifier,
	opts ...grpc.CallOption,
) (*flow.Collection, error) {
	req := &access.GetCollectionByIDRequest{
		Id: colID.Bytes(),
	}

	res, err := c.rpcClient.GetCollectionByID(ctx, req, opts...)
	if err != nil {
		return nil, newRPCError(err)
	}

	result, err := convert.MessageToCollection(res.GetCollection())
	if err != nil {
		return nil, newMessageToEntityError(entityCollection, err)
	}

	return &result, nil
}

func (c *BaseClient) GetLightCollectionByID(
	ctx context.Context,
	id flow.Identifier,
	opts ...grpc.CallOption,
) (*flow.Collection, error) {
	req := &access.GetCollectionByIDRequest{
		Id: id.Bytes(),
	}

	res, err := c.rpcClient.GetCollectionByID(ctx, req, opts...)
	if err != nil {
		return nil, newRPCError(err)
	}

	result, err := convert.MessageToCollection(res.GetCollection())
	if err != nil {
		return nil, newMessageToEntityError(entityCollection, err)
	}

	return &result, nil
}

func (c *BaseClient) GetFullCollectionByID(
	ctx context.Context,
	id flow.Identifier,
	opts ...grpc.CallOption,
) (*flow.FullCollection, error) {
	req := &access.GetFullCollectionByIDRequest{
		Id: id.Bytes(),
	}

	res, err := c.rpcClient.GetFullCollectionByID(ctx, req, opts...)
	if err != nil {
		return nil, newRPCError(err)
	}

	result, err := convert.MessageToFullCollection(res.GetTransactions())
	if err != nil {
		return nil, newMessageToEntityError(entityCollection, err)
	}

	return &result, nil
}

func (c *BaseClient) SendTransaction(
	ctx context.Context,
	tx flow.Transaction,
	opts ...grpc.CallOption,
) error {
	txMsg, err := convert.TransactionToMessage(tx)
	if err != nil {
		return newEntityToMessageError(entityTransaction, err)
	}

	req := &access.SendTransactionRequest{
		Transaction: txMsg,
	}

	_, err = c.rpcClient.SendTransaction(ctx, req, opts...)
	if err != nil {
		return newRPCError(err)
	}

	return nil
}

func (c *BaseClient) GetTransaction(
	ctx context.Context,
	txID flow.Identifier,
	opts ...grpc.CallOption,
) (*flow.Transaction, error) {
	req := &access.GetTransactionRequest{
		Id: txID.Bytes(),
	}

	res, err := c.rpcClient.GetTransaction(ctx, req, opts...)
	if err != nil {
		return nil, newRPCError(err)
	}

	result, err := convert.MessageToTransaction(res.GetTransaction())
	if err != nil {
		return nil, newMessageToEntityError(entityTransaction, err)
	}

	return &result, nil
}

func (c *BaseClient) GetSystemTransaction(
	ctx context.Context,
	blockID flow.Identifier,
	opts ...grpc.CallOption,
) (*flow.Transaction, error) {
	req := &access.GetSystemTransactionRequest{
		BlockId: blockID.Bytes(),
	}

	res, err := c.rpcClient.GetSystemTransaction(ctx, req, opts...)
	if err != nil {
		return nil, newRPCError(err)
	}

	result, err := convert.MessageToTransaction(res.GetTransaction())
	if err != nil {
		return nil, newMessageToEntityError(entityTransaction, err)
	}

	return &result, nil
}

func (c *BaseClient) GetTransactionsByBlockID(
	ctx context.Context,
	blockID flow.Identifier,
	opts ...grpc.CallOption,
) ([]*flow.Transaction, error) {
	req := &access.GetTransactionsByBlockIDRequest{
		BlockId: blockID.Bytes(),
	}

	res, err := c.rpcClient.GetTransactionsByBlockID(ctx, req, opts...)
	if err != nil {
		return nil, newRPCError(err)
	}

	unparsedResults := res.GetTransactions()
	results := make([]*flow.Transaction, 0, len(unparsedResults))
	for _, result := range unparsedResults {
		parsed, err := convert.MessageToTransaction(result)
		if err != nil {
			return nil, newMessageToEntityError(entityTransaction, err)
		}
		results = append(results, &parsed)
	}

	return results, nil
}

func (c *BaseClient) GetSystemTransactionResult(
	ctx context.Context,
	blockID flow.Identifier,
	opts ...grpc.CallOption,
) (*flow.TransactionResult, error) {
	req := &access.GetSystemTransactionResultRequest{
		BlockId:              blockID.Bytes(),
		EventEncodingVersion: c.eventEncoding,
	}

	res, err := c.rpcClient.GetSystemTransactionResult(ctx, req, opts...)
	if err != nil {
		return nil, newRPCError(err)
	}

	result, err := convert.MessageToTransactionResult(res, c.jsonOptions)
	if err != nil {
		return nil, newMessageToEntityError(entityTransactionResult, err)
	}

	return &result, nil
}

func (c *BaseClient) GetTransactionResult(
	ctx context.Context,
	txID flow.Identifier,
	opts ...grpc.CallOption,
) (*flow.TransactionResult, error) {
	req := &access.GetTransactionRequest{
		Id:                   txID.Bytes(),
		EventEncodingVersion: c.eventEncoding,
	}

	res, err := c.rpcClient.GetTransactionResult(ctx, req, opts...)
	if err != nil {
		return nil, newRPCError(err)
	}

	result, err := convert.MessageToTransactionResult(res, c.jsonOptions)
	if err != nil {
		return nil, newMessageToEntityError(entityTransactionResult, err)
	}

	return &result, nil
}

func (c *BaseClient) GetTransactionResultByIndex(
	ctx context.Context,
	blockID flow.Identifier,
	index uint32,
	opts ...grpc.CallOption,
) (*flow.TransactionResult, error) {

	req := &access.GetTransactionByIndexRequest{
		BlockId:              blockID.Bytes(),
		Index:                index,
		EventEncodingVersion: c.eventEncoding,
	}

	res, err := c.rpcClient.GetTransactionResultByIndex(ctx, req, opts...)
	if err != nil {
		return nil, newRPCError(err)
	}

	parsed, err := convert.MessageToTransactionResult(res, c.jsonOptions)
	if err != nil {
		return nil, newMessageToEntityError(entityTransactionResult, err)
	}
	return &parsed, nil
}

func (c *BaseClient) GetTransactionResultsByBlockID(
	ctx context.Context,
	blockID flow.Identifier,
	opts ...grpc.CallOption,
) ([]*flow.TransactionResult, error) {

	req := &access.GetTransactionsByBlockIDRequest{
		BlockId:              blockID.Bytes(),
		EventEncodingVersion: c.eventEncoding,
	}

	res, err := c.rpcClient.GetTransactionResultsByBlockID(ctx, req, opts...)
	if err != nil {
		return nil, newRPCError(err)
	}

	unparsedResults := res.GetTransactionResults()
	results := make([]*flow.TransactionResult, 0, len(unparsedResults))
	for _, result := range unparsedResults {
		parsed, err := convert.MessageToTransactionResult(result, c.jsonOptions)
		if err != nil {
			return nil, newMessageToEntityError(entityTransactionResult, err)
		}
		results = append(results, &parsed)
	}

	return results, nil
}

func (c *BaseClient) GetAccount(ctx context.Context, address flow.Address, opts ...grpc.CallOption) (*flow.Account, error) {
	return c.GetAccountAtLatestBlock(ctx, address, opts...)
}

func (c *BaseClient) GetAccountAtLatestBlock(
	ctx context.Context,
	address flow.Address,
	opts ...grpc.CallOption,
) (*flow.Account, error) {
	req := &access.GetAccountAtLatestBlockRequest{
		Address: address.Bytes(),
	}

	res, err := c.rpcClient.GetAccountAtLatestBlock(ctx, req, opts...)
	if err != nil {
		return nil, newRPCError(err)
	}

	account, err := convert.MessageToAccount(res.GetAccount())
	if err != nil {
		return nil, newMessageToEntityError(entityAccount, err)
	}

	return &account, nil
}

func (c *BaseClient) GetAccountAtBlockHeight(
	ctx context.Context,
	address flow.Address,
	blockHeight uint64,
	opts ...grpc.CallOption,
) (*flow.Account, error) {
	req := &access.GetAccountAtBlockHeightRequest{
		Address:     address.Bytes(),
		BlockHeight: blockHeight,
	}

	res, err := c.rpcClient.GetAccountAtBlockHeight(ctx, req, opts...)
	if err != nil {
		return nil, newRPCError(err)
	}

	account, err := convert.MessageToAccount(res.GetAccount())
	if err != nil {
		return nil, newMessageToEntityError(entityAccount, err)
	}

	return &account, nil
}

func (c *BaseClient) GetAccountBalanceAtLatestBlock(
	ctx context.Context,
	address flow.Address,
	opts ...grpc.CallOption,
) (uint64, error) {
	request := &access.GetAccountBalanceAtLatestBlockRequest{
		Address: address.Bytes(),
	}

	response, err := c.rpcClient.GetAccountBalanceAtLatestBlock(ctx, request, opts...)
	if err != nil {
		return 0, newRPCError(err)
	}

	return response.GetBalance(), nil
}

func (c *BaseClient) GetAccountBalanceAtBlockHeight(
	ctx context.Context,
	address flow.Address,
	blockHeight uint64,
	opts ...grpc.CallOption,
) (uint64, error) {
	request := &access.GetAccountBalanceAtBlockHeightRequest{
		Address:     address.Bytes(),
		BlockHeight: blockHeight,
	}

	response, err := c.rpcClient.GetAccountBalanceAtBlockHeight(ctx, request, opts...)
	if err != nil {
		return 0, newRPCError(err)
	}

	return response.GetBalance(), nil
}

func (c *BaseClient) GetAccountKeyAtLatestBlock(
	ctx context.Context,
	address flow.Address,
	keyIndex uint32,
) (*flow.AccountKey, error) {
	request := &access.GetAccountKeyAtLatestBlockRequest{
		Address: address.Bytes(),
		Index:   keyIndex,
	}

	response, err := c.rpcClient.GetAccountKeyAtLatestBlock(ctx, request)
	if err != nil {
		return nil, newRPCError(err)
	}

	accountKey, err := convert.MessageToAccountKey(response.GetAccountKey())
	if err != nil {
		return nil, newMessageToEntityError(entityAccount, err)
	}

	return accountKey, nil
}

func (c *BaseClient) GetAccountKeyAtBlockHeight(
	ctx context.Context,
	address flow.Address,
	keyIndex uint32,
	height uint64,
) (*flow.AccountKey, error) {
	request := &access.GetAccountKeyAtBlockHeightRequest{
		Address:     address.Bytes(),
		Index:       keyIndex,
		BlockHeight: height,
	}

	response, err := c.rpcClient.GetAccountKeyAtBlockHeight(ctx, request)
	if err != nil {
		return nil, newRPCError(err)
	}

	accountKey, err := convert.MessageToAccountKey(response.GetAccountKey())
	if err != nil {
		return nil, newMessageToEntityError(entityAccount, err)
	}

	return accountKey, nil
}

func (c *BaseClient) GetAccountKeysAtLatestBlock(
	ctx context.Context,
	address flow.Address,
) ([]flow.AccountKey, error) {
	request := &access.GetAccountKeysAtLatestBlockRequest{
		Address: address.Bytes(),
	}

	response, err := c.rpcClient.GetAccountKeysAtLatestBlock(ctx, request)
	if err != nil {
		return nil, newRPCError(err)
	}

	accountKeys, err := convert.MessageToAccountKeys(response.GetAccountKeys())
	if err != nil {
		return nil, newMessageToEntityError(entityAccount, err)
	}

	return accountKeys, nil
}

func (c *BaseClient) GetAccountKeysAtBlockHeight(
	ctx context.Context,
	address flow.Address,
	height uint64,
) ([]flow.AccountKey, error) {
	request := &access.GetAccountKeysAtBlockHeightRequest{
		Address:     address.Bytes(),
		BlockHeight: height,
	}

	response, err := c.rpcClient.GetAccountKeysAtBlockHeight(ctx, request)
	if err != nil {
		return nil, newRPCError(err)
	}

	accountKeys, err := convert.MessageToAccountKeys(response.GetAccountKeys())
	if err != nil {
		return nil, newMessageToEntityError(entityAccount, err)
	}

	return accountKeys, nil
}

func (c *BaseClient) ExecuteScriptAtLatestBlock(
	ctx context.Context,
	script []byte,
	arguments []cadence.Value,
	opts ...grpc.CallOption,
) (cadence.Value, error) {

	args, err := convert.CadenceValuesToMessages(arguments, flow.EventEncodingVersionJSONCDC)
	if err != nil {
		return nil, newEntityToMessageError(entityCadenceValue, err)
	}

	req := &access.ExecuteScriptAtLatestBlockRequest{
		Script:    script,
		Arguments: args,
	}

	res, err := c.rpcClient.ExecuteScriptAtLatestBlock(ctx, req, opts...)
	if err != nil {
		return nil, newRPCError(err)
	}

	return executeScriptResult(res, c.jsonOptions)
}

func (c *BaseClient) ExecuteScriptAtBlockID(
	ctx context.Context,
	blockID flow.Identifier,
	script []byte,
	arguments []cadence.Value,
	opts ...grpc.CallOption,
) (cadence.Value, error) {

	args, err := convert.CadenceValuesToMessages(arguments, flow.EventEncodingVersionJSONCDC)
	if err != nil {
		return nil, newEntityToMessageError(entityCadenceValue, err)
	}

	req := &access.ExecuteScriptAtBlockIDRequest{
		BlockId:   blockID.Bytes(),
		Script:    script,
		Arguments: args,
	}

	res, err := c.rpcClient.ExecuteScriptAtBlockID(ctx, req, opts...)
	if err != nil {
		return nil, newRPCError(err)
	}

	return executeScriptResult(res, c.jsonOptions)
}

func (c *BaseClient) ExecuteScriptAtBlockHeight(
	ctx context.Context,
	height uint64,
	script []byte,
	arguments []cadence.Value,
	opts ...grpc.CallOption,
) (cadence.Value, error) {

	args, err := convert.CadenceValuesToMessages(arguments, flow.EventEncodingVersionJSONCDC)
	if err != nil {
		return nil, newEntityToMessageError(entityCadenceValue, err)
	}

	req := &access.ExecuteScriptAtBlockHeightRequest{
		BlockHeight: height,
		Script:      script,
		Arguments:   args,
	}

	res, err := c.rpcClient.ExecuteScriptAtBlockHeight(ctx, req, opts...)
	if err != nil {
		return nil, newRPCError(err)
	}

	return executeScriptResult(res, c.jsonOptions)
}

func executeScriptResult(res *access.ExecuteScriptResponse, options []json.Option) (cadence.Value, error) {
	value, err := convert.MessageToCadenceValue(res.GetValue(), options)
	if err != nil {
		return nil, newMessageToEntityError(entityCadenceValue, err)
	}

	return value, nil
}

// EventRangeQuery defines a query for Flow events.
type EventRangeQuery struct {
	// The event type to search for.
	Type string
	// The block height to begin looking for events (inclusive).
	StartHeight uint64
	// The block height to end looking for events (inclusive).
	EndHeight uint64
}

func (c *BaseClient) GetEventsForHeightRange(
	ctx context.Context,
	query EventRangeQuery,
	opts ...grpc.CallOption,
) ([]flow.BlockEvents, error) {
	req := &access.GetEventsForHeightRangeRequest{
		Type:                 query.Type,
		StartHeight:          query.StartHeight,
		EndHeight:            query.EndHeight,
		EventEncodingVersion: c.eventEncoding,
	}

	res, err := c.rpcClient.GetEventsForHeightRange(ctx, req, opts...)
	if err != nil {
		return nil, newRPCError(err)
	}

	return getEventsResult(res, c.jsonOptions)
}

func (c *BaseClient) GetEventsForBlockIDs(
	ctx context.Context,
	eventType string,
	blockIDs []flow.Identifier,
	opts ...grpc.CallOption,
) ([]flow.BlockEvents, error) {
	req := &access.GetEventsForBlockIDsRequest{
		Type:                 eventType,
		BlockIds:             convert.IdentifiersToMessages(blockIDs),
		EventEncodingVersion: c.eventEncoding,
	}

	res, err := c.rpcClient.GetEventsForBlockIDs(ctx, req, opts...)
	if err != nil {
		return nil, newRPCError(err)
	}

	return getEventsResult(res, c.jsonOptions)
}

func getEventsResult(res *access.EventsResponse, options []json.Option) ([]flow.BlockEvents, error) {
	resultMessages := res.GetResults()

	results := make([]flow.BlockEvents, len(resultMessages))
	for i, result := range resultMessages {
		eventMessages := result.GetEvents()

		events := make([]flow.Event, len(eventMessages))

		for i, m := range eventMessages {
			evt, err := convert.MessageToEvent(m, options)
			if err != nil {
				return nil, newMessageToEntityError(entityEvent, err)
			}

			events[i] = evt
		}

		blockTimestamp := result.BlockTimestamp.AsTime()
		results[i] = flow.BlockEvents{
			BlockID:        flow.HashToID(result.GetBlockId()),
			Height:         result.GetBlockHeight(),
			BlockTimestamp: blockTimestamp,
			Events:         events,
		}
	}

	return results, nil
}

func (c *BaseClient) GetLatestProtocolStateSnapshot(ctx context.Context, opts ...grpc.CallOption) ([]byte, error) {
	res, err := c.rpcClient.GetLatestProtocolStateSnapshot(ctx, &access.GetLatestProtocolStateSnapshotRequest{}, opts...)
	if err != nil {
		return nil, newRPCError(err)
	}

	return res.GetSerializedSnapshot(), nil
}

func (c *BaseClient) GetExecutionResultForBlockID(ctx context.Context, blockID flow.Identifier, opts ...grpc.CallOption) (*flow.ExecutionResult, error) {
	er, err := c.rpcClient.GetExecutionResultForBlockID(ctx, &access.GetExecutionResultForBlockIDRequest{
		BlockId: convert.IdentifierToMessage(blockID),
	}, opts...)
	if err != nil {
		return nil, newRPCError(err)
	}

	return convert.MessageToExecutionResult(er.ExecutionResult)
}

func (c *BaseClient) GetExecutionResultByID(ctx context.Context, id flow.Identifier, opts ...grpc.CallOption) (*flow.ExecutionResult, error) {
	er, err := c.rpcClient.GetExecutionResultByID(ctx, &access.GetExecutionResultByIDRequest{
		Id: convert.IdentifierToMessage(id),
	}, opts...)
	if err != nil {
		return nil, newRPCError(err)
	}

	return convert.MessageToExecutionResult(er.ExecutionResult)
}

func (c *BaseClient) GetExecutionDataByBlockID(
	ctx context.Context,
	blockID flow.Identifier,
	opts ...grpc.CallOption,
) (*flow.ExecutionData, error) {

	ed, err := c.executionDataClient.GetExecutionDataByBlockID(ctx, &executiondata.GetExecutionDataByBlockIDRequest{
		BlockId:              convert.IdentifierToMessage(blockID),
		EventEncodingVersion: c.eventEncoding,
	}, opts...)
	if err != nil {
		return nil, newRPCError(err)
	}

	return convert.MessageToBlockExecutionData(ed.GetBlockExecutionData())

}

func (c *BaseClient) SubscribeExecutionDataByBlockID(
	ctx context.Context,
	startBlockID flow.Identifier,
	opts ...grpc.CallOption,
) (<-chan flow.ExecutionDataStreamResponse, <-chan error, error) {
	req := executiondata.SubscribeExecutionDataRequest{
		StartBlockId:         startBlockID[:],
		EventEncodingVersion: c.eventEncoding,
	}
	return c.subscribeExecutionData(ctx, &req, opts...)
}

func (c *BaseClient) SubscribeExecutionDataByBlockHeight(
	ctx context.Context,
	startHeight uint64,
	opts ...grpc.CallOption,
) (<-chan flow.ExecutionDataStreamResponse, <-chan error, error) {
	req := executiondata.SubscribeExecutionDataRequest{
		StartBlockHeight:     startHeight,
		EventEncodingVersion: c.eventEncoding,
	}
	return c.subscribeExecutionData(ctx, &req, opts...)
}

func (c *BaseClient) subscribeExecutionData(
	ctx context.Context,
	req *executiondata.SubscribeExecutionDataRequest,
	opts ...grpc.CallOption,
) (<-chan flow.ExecutionDataStreamResponse, <-chan error, error) {
	stream, err := c.executionDataClient.SubscribeExecutionData(ctx, req, opts...)
	if err != nil {
		return nil, nil, err
	}

	sub := make(chan flow.ExecutionDataStreamResponse)
	errChan := make(chan error)

	sendErr := func(err error) {
		select {
		case <-ctx.Done():
		case errChan <- err:
		}
	}

	go func() {
		defer close(sub)
		defer close(errChan)

		for {
			resp, err := stream.Recv()
			if err != nil {
				if err == io.EOF {
					return
				}

				sendErr(fmt.Errorf("error receiving execution data: %w", err))
				return
			}

			execData, err := convert.MessageToBlockExecutionData(resp.GetBlockExecutionData())
			if err != nil {
				sendErr(fmt.Errorf("error converting execution data for block %d: %w", resp.GetBlockHeight(), err))
				return
			}

			response := flow.ExecutionDataStreamResponse{
				Height:         resp.BlockHeight,
				ExecutionData:  execData,
				BlockTimestamp: resp.BlockTimestamp.AsTime(),
			}

			select {
			case <-ctx.Done():
				return
			case sub <- response:
			}
		}
	}()

	return sub, errChan, nil
}

func (c *BaseClient) SubscribeEventsByBlockID(
	ctx context.Context,
	startBlockID flow.Identifier,
	filter flow.EventFilter,
	opts ...SubscribeOption,
) (<-chan flow.BlockEvents, <-chan error, error) {
	req := executiondata.SubscribeEventsRequest{
		StartBlockId:         startBlockID[:],
		EventEncodingVersion: c.eventEncoding,
	}
	return c.subscribeEvents(ctx, &req, filter, opts...)
}

func (c *BaseClient) SubscribeEventsByBlockHeight(
	ctx context.Context,
	startHeight uint64,
	filter flow.EventFilter,
	opts ...SubscribeOption,
) (<-chan flow.BlockEvents, <-chan error, error) {
	req := executiondata.SubscribeEventsRequest{
		StartBlockHeight:     startHeight,
		EventEncodingVersion: c.eventEncoding,
	}
	return c.subscribeEvents(ctx, &req, filter, opts...)
}

func (c *BaseClient) subscribeEvents(
	ctx context.Context,
	req *executiondata.SubscribeEventsRequest,
	filter flow.EventFilter,
	opts ...SubscribeOption,
) (<-chan flow.BlockEvents, <-chan error, error) {
	conf := DefaultSubscribeConfig()
	for _, apply := range opts {
		apply(conf)
	}

	req.Filter = &executiondata.EventFilter{
		EventType: filter.EventTypes,
		Address:   filter.Addresses,
		Contract:  filter.Contracts,
	}
	req.HeartbeatInterval = conf.heartbeatInterval

	stream, err := c.executionDataClient.SubscribeEvents(ctx, req, conf.grpcOpts...)
	if err != nil {
		return nil, nil, err
	}

	sub := make(chan flow.BlockEvents)
	errChan := make(chan error)

	sendErr := func(err error) {
		select {
		case <-ctx.Done():
		case errChan <- err:
		}
	}

	go func() {
		defer close(sub)
		defer close(errChan)

		for {
			resp, err := stream.Recv()
			if err != nil {
				if err == io.EOF {
					return
				}

				sendErr(fmt.Errorf("error receiving event: %w", err))
				return
			}

			events, err := convert.MessagesToEvents(resp.GetEvents(), c.jsonOptions)
			if err != nil {
				sendErr(fmt.Errorf("error converting event for block %d: %w", resp.GetBlockHeight(), err))
				return
			}

			response := flow.BlockEvents{
				Height:         resp.GetBlockHeight(),
				BlockID:        convert.MessageToIdentifier(resp.GetBlockId()),
				Events:         events,
				BlockTimestamp: resp.GetBlockTimestamp().AsTime(),
			}

			select {
			case <-ctx.Done():
				return
			case sub <- response:
			}
		}
	}()

	return sub, errChan, nil
}

<<<<<<< HEAD
func (c *BaseClient) SubscribeBlockHeadersFromStartBlockID(
	ctx context.Context,
	startBlockID flow.Identifier,
	blockStatus flow.BlockStatus,
	opts ...grpc.CallOption,
) (<-chan flow.BlockHeader, <-chan error, error) {
	request := &access.SubscribeBlockHeadersFromStartBlockIDRequest{
		StartBlockId: startBlockID.Bytes(),
		BlockStatus:  convert.BlockStatusToEntity(blockStatus),
	}

	subscribeClient, err := c.rpcClient.SubscribeBlockHeadersFromStartBlockID(ctx, request, opts...)
	if err != nil {
		return nil, nil, newRPCError(err)
	}

	blockHeaderChan := make(chan flow.BlockHeader)
	errChan := make(chan error)

	go func() {
		defer close(blockHeaderChan)
		defer close(errChan)
		receiveBlockHeadersFromClient(ctx, subscribeClient, blockHeaderChan, errChan)
	}()

	return blockHeaderChan, errChan, nil
}

func (c *BaseClient) SubscribeBlockHeadersFromStartHeight(
	ctx context.Context,
	startHeight uint64,
	blockStatus flow.BlockStatus,
	opts ...grpc.CallOption,
) (<-chan flow.BlockHeader, <-chan error, error) {
	request := &access.SubscribeBlockHeadersFromStartHeightRequest{
		StartBlockHeight: startHeight,
		BlockStatus:      convert.BlockStatusToEntity(blockStatus),
	}

	subscribeClient, err := c.rpcClient.SubscribeBlockHeadersFromStartHeight(ctx, request, opts...)
	if err != nil {
		return nil, nil, newRPCError(err)
	}

	blockHeaderChan := make(chan flow.BlockHeader)
	errChan := make(chan error)

	go func() {
		defer close(blockHeaderChan)
		defer close(errChan)
		receiveBlockHeadersFromClient(ctx, subscribeClient, blockHeaderChan, errChan)
	}()

	return blockHeaderChan, errChan, nil
}

func (c *BaseClient) SubscribeBlockHeadersFromLatest(
	ctx context.Context,
	blockStatus flow.BlockStatus,
	opts ...grpc.CallOption,
) (<-chan flow.BlockHeader, <-chan error, error) {
	request := &access.SubscribeBlockHeadersFromLatestRequest{
		BlockStatus: convert.BlockStatusToEntity(blockStatus),
	}

	subscribeClient, err := c.rpcClient.SubscribeBlockHeadersFromLatest(ctx, request, opts...)
=======
func (c *BaseClient) SubscribeAccountStatusesFromStartHeight(
	ctx context.Context,
	startHeight uint64,
	filter flow.AccountStatusFilter,
	opts ...grpc.CallOption,
) (<-chan flow.AccountStatus, <-chan error, error) {
	request := &executiondata.SubscribeAccountStatusesFromStartHeightRequest{
		StartBlockHeight:     startHeight,
		EventEncodingVersion: c.eventEncoding,
	}
	request.Filter = &executiondata.StatusFilter{
		EventType: filter.EventTypes,
		Address:   filter.Addresses,
	}

	subscribeClient, err := c.executionDataClient.SubscribeAccountStatusesFromStartHeight(ctx, request, opts...)
>>>>>>> 4ebcd54a
	if err != nil {
		return nil, nil, newRPCError(err)
	}

<<<<<<< HEAD
	blockHeaderChan := make(chan flow.BlockHeader)
	errChan := make(chan error)

	go func() {
		defer close(blockHeaderChan)
		defer close(errChan)
		receiveBlockHeadersFromClient(ctx, subscribeClient, blockHeaderChan, errChan)
	}()

	return blockHeaderChan, errChan, nil
}

func receiveBlockHeadersFromClient[Client interface {
	Recv() (*access.SubscribeBlockHeadersResponse, error)
}](
	ctx context.Context,
	client Client,
	blockHeadersChan chan<- flow.BlockHeader,
	errChan chan<- error,
) {
	sendErr := func(err error) {
		select {
		case <-ctx.Done():
		case errChan <- err:
		}
	}

	for {
		// Receive the next blockHeader response
		blockHeaderResponse, err := client.Recv()
		if err != nil {
			if err == io.EOF {
				// End of stream, return gracefully
				return
			}

			sendErr(fmt.Errorf("error receiving blockHeader: %w", err))
			return
		}

		blockHeader, err := convert.MessageToBlockHeader(blockHeaderResponse.GetHeader())
		if err != nil {
			sendErr(fmt.Errorf("error converting message to block header: %w", err))
			return
		}

		select {
		case <-ctx.Done():
			return
		case blockHeadersChan <- blockHeader:
		}
	}
}

func (c *BaseClient) SubscribeBlocksFromStartBlockID(
	ctx context.Context,
	startBlockID flow.Identifier,
	blockStatus flow.BlockStatus,
	opts ...grpc.CallOption,
) (<-chan flow.Block, <-chan error, error) {
	request := &access.SubscribeBlocksFromStartBlockIDRequest{
		StartBlockId: startBlockID.Bytes(),
		BlockStatus:  convert.BlockStatusToEntity(blockStatus),
	}

	subscribeClient, err := c.rpcClient.SubscribeBlocksFromStartBlockID(ctx, request, opts...)
	if err != nil {
		return nil, nil, newRPCError(err)
	}

	blocksChan := make(chan flow.Block)
	errChan := make(chan error)

	go func() {
		defer close(blocksChan)
		defer close(errChan)
		receiveBlocksFromClient(ctx, subscribeClient, blocksChan, errChan)
	}()

	return blocksChan, errChan, nil
}

func (c *BaseClient) SubscribeBlocksFromStartHeight(
	ctx context.Context,
	startHeight uint64,
	blockStatus flow.BlockStatus,
	opts ...grpc.CallOption,
) (<-chan flow.Block, <-chan error, error) {
	request := &access.SubscribeBlocksFromStartHeightRequest{
		StartBlockHeight: startHeight,
		BlockStatus:      convert.BlockStatusToEntity(blockStatus),
	}

	subscribeClient, err := c.rpcClient.SubscribeBlocksFromStartHeight(ctx, request, opts...)
=======
	accountStatutesChan := make(chan flow.AccountStatus)
	errChan := make(chan error)

	go func() {
		defer close(accountStatutesChan)
		defer close(errChan)
		receiveAccountStatusesFromClient(ctx, subscribeClient, accountStatutesChan, errChan)
	}()

	return accountStatutesChan, errChan, nil
}

func (c *BaseClient) SubscribeAccountStatusesFromStartBlockID(
	ctx context.Context,
	startBlockID flow.Identifier,
	filter flow.AccountStatusFilter,
	opts ...grpc.CallOption,
) (<-chan flow.AccountStatus, <-chan error, error) {
	request := &executiondata.SubscribeAccountStatusesFromStartBlockIDRequest{
		StartBlockId:         startBlockID.Bytes(),
		EventEncodingVersion: c.eventEncoding,
	}
	request.Filter = &executiondata.StatusFilter{
		EventType: filter.EventTypes,
		Address:   filter.Addresses,
	}

	subscribeClient, err := c.executionDataClient.SubscribeAccountStatusesFromStartBlockID(ctx, request, opts...)
>>>>>>> 4ebcd54a
	if err != nil {
		return nil, nil, newRPCError(err)
	}

<<<<<<< HEAD
	blocksChan := make(chan flow.Block)
	errChan := make(chan error)

	go func() {
		defer close(blocksChan)
		defer close(errChan)
		receiveBlocksFromClient(ctx, subscribeClient, blocksChan, errChan)
	}()

	return blocksChan, errChan, nil
}

func (c *BaseClient) SubscribeBlocksFromLatest(
	ctx context.Context,
	blockStatus flow.BlockStatus,
	opts ...grpc.CallOption,
) (<-chan flow.Block, <-chan error, error) {
	request := &access.SubscribeBlocksFromLatestRequest{
		BlockStatus: convert.BlockStatusToEntity(blockStatus),
	}

	subscribeClient, err := c.rpcClient.SubscribeBlocksFromLatest(ctx, request, opts...)
=======
	accountStatutesChan := make(chan flow.AccountStatus)
	errChan := make(chan error)

	go func() {
		defer close(accountStatutesChan)
		defer close(errChan)
		receiveAccountStatusesFromClient(ctx, subscribeClient, accountStatutesChan, errChan)
	}()

	return accountStatutesChan, errChan, nil
}

func (c *BaseClient) SubscribeAccountStatusesFromLatestBlock(
	ctx context.Context,
	filter flow.AccountStatusFilter,
	opts ...grpc.CallOption,
) (<-chan flow.AccountStatus, <-chan error, error) {
	request := &executiondata.SubscribeAccountStatusesFromLatestBlockRequest{
		EventEncodingVersion: c.eventEncoding,
	}
	request.Filter = &executiondata.StatusFilter{
		EventType: filter.EventTypes,
		Address:   filter.Addresses,
	}

	subscribeClient, err := c.executionDataClient.SubscribeAccountStatusesFromLatestBlock(ctx, request, opts...)
>>>>>>> 4ebcd54a
	if err != nil {
		return nil, nil, newRPCError(err)
	}

<<<<<<< HEAD
	blocksChan := make(chan flow.Block)
	errChan := make(chan error)

	go func() {
		defer close(blocksChan)
		defer close(errChan)
		receiveBlocksFromClient(ctx, subscribeClient, blocksChan, errChan)
	}()

	return blocksChan, errChan, nil
}

func receiveBlocksFromClient[Client interface {
	Recv() (*access.SubscribeBlocksResponse, error)
}](
	ctx context.Context,
	client Client,
	blocksChan chan<- flow.Block,
=======
	accountStatutesChan := make(chan flow.AccountStatus)
	errChan := make(chan error)

	go func() {
		defer close(accountStatutesChan)
		defer close(errChan)
		receiveAccountStatusesFromClient(ctx, subscribeClient, accountStatutesChan, errChan)
	}()

	return accountStatutesChan, errChan, nil
}

func receiveAccountStatusesFromClient[Client interface {
	Recv() (*executiondata.SubscribeAccountStatusesResponse, error)
}](
	ctx context.Context,
	client Client,
	accountStatutesChan chan<- flow.AccountStatus,
>>>>>>> 4ebcd54a
	errChan chan<- error,
) {
	sendErr := func(err error) {
		select {
		case <-ctx.Done():
		case errChan <- err:
		}
	}

	for {
<<<<<<< HEAD
		// Receive the next block response
		blockResponse, err := client.Recv()
=======
		accountStatusResponse, err := client.Recv()
>>>>>>> 4ebcd54a
		if err != nil {
			if err == io.EOF {
				// End of stream, return gracefully
				return
			}

<<<<<<< HEAD
			sendErr(fmt.Errorf("error receiving block: %w", err))
			return
		}

		block, err := convert.MessageToBlock(blockResponse.GetBlock())
		if err != nil {
			sendErr(fmt.Errorf("error converting message to block: %w", err))
=======
			sendErr(fmt.Errorf("error receiving account status: %w", err))
			return
		}

		accountStatus, err := convert.MessageToAccountStatus(accountStatusResponse)
		if err != nil {
			sendErr(fmt.Errorf("error converting message to account status: %w", err))
>>>>>>> 4ebcd54a
			return
		}

		select {
		case <-ctx.Done():
			return
<<<<<<< HEAD
		case blocksChan <- block:
=======
		case accountStatutesChan <- accountStatus:
>>>>>>> 4ebcd54a
		}
	}
}<|MERGE_RESOLUTION|>--- conflicted
+++ resolved
@@ -1130,7 +1130,141 @@
 	return sub, errChan, nil
 }
 
-<<<<<<< HEAD
+func (c *BaseClient) SubscribeAccountStatusesFromStartHeight(
+	ctx context.Context,
+	startHeight uint64,
+	filter flow.AccountStatusFilter,
+	opts ...grpc.CallOption,
+) (<-chan flow.AccountStatus, <-chan error, error) {
+	request := &executiondata.SubscribeAccountStatusesFromStartHeightRequest{
+		StartBlockHeight:     startHeight,
+		EventEncodingVersion: c.eventEncoding,
+	}
+	request.Filter = &executiondata.StatusFilter{
+		EventType: filter.EventTypes,
+		Address:   filter.Addresses,
+	}
+
+	subscribeClient, err := c.executionDataClient.SubscribeAccountStatusesFromStartHeight(ctx, request, opts...)
+	if err != nil {
+		return nil, nil, newRPCError(err)
+	}
+
+	accountStatutesChan := make(chan flow.AccountStatus)
+	errChan := make(chan error)
+
+	go func() {
+		defer close(accountStatutesChan)
+		defer close(errChan)
+		receiveAccountStatusesFromClient(ctx, subscribeClient, accountStatutesChan, errChan)
+	}()
+
+	return accountStatutesChan, errChan, nil
+}
+
+func (c *BaseClient) SubscribeAccountStatusesFromStartBlockID(
+	ctx context.Context,
+	startBlockID flow.Identifier,
+	filter flow.AccountStatusFilter,
+	opts ...grpc.CallOption,
+) (<-chan flow.AccountStatus, <-chan error, error) {
+	request := &executiondata.SubscribeAccountStatusesFromStartBlockIDRequest{
+		StartBlockId:         startBlockID.Bytes(),
+		EventEncodingVersion: c.eventEncoding,
+	}
+	request.Filter = &executiondata.StatusFilter{
+		EventType: filter.EventTypes,
+		Address:   filter.Addresses,
+	}
+
+	subscribeClient, err := c.executionDataClient.SubscribeAccountStatusesFromStartBlockID(ctx, request, opts...)
+	if err != nil {
+		return nil, nil, newRPCError(err)
+	}
+
+	accountStatutesChan := make(chan flow.AccountStatus)
+	errChan := make(chan error)
+
+	go func() {
+		defer close(accountStatutesChan)
+		defer close(errChan)
+		receiveAccountStatusesFromClient(ctx, subscribeClient, accountStatutesChan, errChan)
+	}()
+
+	return accountStatutesChan, errChan, nil
+}
+
+func (c *BaseClient) SubscribeAccountStatusesFromLatestBlock(
+	ctx context.Context,
+	filter flow.AccountStatusFilter,
+	opts ...grpc.CallOption,
+) (<-chan flow.AccountStatus, <-chan error, error) {
+	request := &executiondata.SubscribeAccountStatusesFromLatestBlockRequest{
+		EventEncodingVersion: c.eventEncoding,
+	}
+	request.Filter = &executiondata.StatusFilter{
+		EventType: filter.EventTypes,
+		Address:   filter.Addresses,
+	}
+
+	subscribeClient, err := c.executionDataClient.SubscribeAccountStatusesFromLatestBlock(ctx, request, opts...)
+	if err != nil {
+		return nil, nil, newRPCError(err)
+	}
+
+	accountStatutesChan := make(chan flow.AccountStatus)
+	errChan := make(chan error)
+
+	go func() {
+		defer close(accountStatutesChan)
+		defer close(errChan)
+		receiveAccountStatusesFromClient(ctx, subscribeClient, accountStatutesChan, errChan)
+	}()
+
+	return accountStatutesChan, errChan, nil
+}
+
+func receiveAccountStatusesFromClient[Client interface {
+	Recv() (*executiondata.SubscribeAccountStatusesResponse, error)
+}](
+	ctx context.Context,
+	client Client,
+	accountStatutesChan chan<- flow.AccountStatus,
+	errChan chan<- error,
+) {
+	sendErr := func(err error) {
+		select {
+		case <-ctx.Done():
+		case errChan <- err:
+		}
+	}
+
+	for {
+		accountStatusResponse, err := client.Recv()
+		if err != nil {
+			if err == io.EOF {
+				// End of stream, return gracefully
+				return
+			}
+
+			sendErr(fmt.Errorf("error receiving account status: %w", err))
+			return
+		}
+
+		accountStatus, err := convert.MessageToAccountStatus(accountStatusResponse)
+		if err != nil {
+			sendErr(fmt.Errorf("error converting message to account status: %w", err))
+			return
+		}
+
+		select {
+		case <-ctx.Done():
+			return
+		case accountStatutesChan <- accountStatus:
+		}
+	}
+}
+
 func (c *BaseClient) SubscribeBlockHeadersFromStartBlockID(
 	ctx context.Context,
 	startBlockID flow.Identifier,
@@ -1197,29 +1331,10 @@
 	}
 
 	subscribeClient, err := c.rpcClient.SubscribeBlockHeadersFromLatest(ctx, request, opts...)
-=======
-func (c *BaseClient) SubscribeAccountStatusesFromStartHeight(
-	ctx context.Context,
-	startHeight uint64,
-	filter flow.AccountStatusFilter,
-	opts ...grpc.CallOption,
-) (<-chan flow.AccountStatus, <-chan error, error) {
-	request := &executiondata.SubscribeAccountStatusesFromStartHeightRequest{
-		StartBlockHeight:     startHeight,
-		EventEncodingVersion: c.eventEncoding,
-	}
-	request.Filter = &executiondata.StatusFilter{
-		EventType: filter.EventTypes,
-		Address:   filter.Addresses,
-	}
-
-	subscribeClient, err := c.executionDataClient.SubscribeAccountStatusesFromStartHeight(ctx, request, opts...)
->>>>>>> 4ebcd54a
 	if err != nil {
 		return nil, nil, newRPCError(err)
 	}
 
-<<<<<<< HEAD
 	blockHeaderChan := make(chan flow.BlockHeader)
 	errChan := make(chan error)
 
@@ -1314,41 +1429,10 @@
 	}
 
 	subscribeClient, err := c.rpcClient.SubscribeBlocksFromStartHeight(ctx, request, opts...)
-=======
-	accountStatutesChan := make(chan flow.AccountStatus)
-	errChan := make(chan error)
-
-	go func() {
-		defer close(accountStatutesChan)
-		defer close(errChan)
-		receiveAccountStatusesFromClient(ctx, subscribeClient, accountStatutesChan, errChan)
-	}()
-
-	return accountStatutesChan, errChan, nil
-}
-
-func (c *BaseClient) SubscribeAccountStatusesFromStartBlockID(
-	ctx context.Context,
-	startBlockID flow.Identifier,
-	filter flow.AccountStatusFilter,
-	opts ...grpc.CallOption,
-) (<-chan flow.AccountStatus, <-chan error, error) {
-	request := &executiondata.SubscribeAccountStatusesFromStartBlockIDRequest{
-		StartBlockId:         startBlockID.Bytes(),
-		EventEncodingVersion: c.eventEncoding,
-	}
-	request.Filter = &executiondata.StatusFilter{
-		EventType: filter.EventTypes,
-		Address:   filter.Addresses,
-	}
-
-	subscribeClient, err := c.executionDataClient.SubscribeAccountStatusesFromStartBlockID(ctx, request, opts...)
->>>>>>> 4ebcd54a
 	if err != nil {
 		return nil, nil, newRPCError(err)
 	}
 
-<<<<<<< HEAD
 	blocksChan := make(chan flow.Block)
 	errChan := make(chan error)
 
@@ -1371,39 +1455,10 @@
 	}
 
 	subscribeClient, err := c.rpcClient.SubscribeBlocksFromLatest(ctx, request, opts...)
-=======
-	accountStatutesChan := make(chan flow.AccountStatus)
-	errChan := make(chan error)
-
-	go func() {
-		defer close(accountStatutesChan)
-		defer close(errChan)
-		receiveAccountStatusesFromClient(ctx, subscribeClient, accountStatutesChan, errChan)
-	}()
-
-	return accountStatutesChan, errChan, nil
-}
-
-func (c *BaseClient) SubscribeAccountStatusesFromLatestBlock(
-	ctx context.Context,
-	filter flow.AccountStatusFilter,
-	opts ...grpc.CallOption,
-) (<-chan flow.AccountStatus, <-chan error, error) {
-	request := &executiondata.SubscribeAccountStatusesFromLatestBlockRequest{
-		EventEncodingVersion: c.eventEncoding,
-	}
-	request.Filter = &executiondata.StatusFilter{
-		EventType: filter.EventTypes,
-		Address:   filter.Addresses,
-	}
-
-	subscribeClient, err := c.executionDataClient.SubscribeAccountStatusesFromLatestBlock(ctx, request, opts...)
->>>>>>> 4ebcd54a
 	if err != nil {
 		return nil, nil, newRPCError(err)
 	}
 
-<<<<<<< HEAD
 	blocksChan := make(chan flow.Block)
 	errChan := make(chan error)
 
@@ -1422,26 +1477,6 @@
 	ctx context.Context,
 	client Client,
 	blocksChan chan<- flow.Block,
-=======
-	accountStatutesChan := make(chan flow.AccountStatus)
-	errChan := make(chan error)
-
-	go func() {
-		defer close(accountStatutesChan)
-		defer close(errChan)
-		receiveAccountStatusesFromClient(ctx, subscribeClient, accountStatutesChan, errChan)
-	}()
-
-	return accountStatutesChan, errChan, nil
-}
-
-func receiveAccountStatusesFromClient[Client interface {
-	Recv() (*executiondata.SubscribeAccountStatusesResponse, error)
-}](
-	ctx context.Context,
-	client Client,
-	accountStatutesChan chan<- flow.AccountStatus,
->>>>>>> 4ebcd54a
 	errChan chan<- error,
 ) {
 	sendErr := func(err error) {
@@ -1452,19 +1487,14 @@
 	}
 
 	for {
-<<<<<<< HEAD
 		// Receive the next block response
 		blockResponse, err := client.Recv()
-=======
-		accountStatusResponse, err := client.Recv()
->>>>>>> 4ebcd54a
 		if err != nil {
 			if err == io.EOF {
 				// End of stream, return gracefully
 				return
 			}
 
-<<<<<<< HEAD
 			sendErr(fmt.Errorf("error receiving block: %w", err))
 			return
 		}
@@ -1472,26 +1502,13 @@
 		block, err := convert.MessageToBlock(blockResponse.GetBlock())
 		if err != nil {
 			sendErr(fmt.Errorf("error converting message to block: %w", err))
-=======
-			sendErr(fmt.Errorf("error receiving account status: %w", err))
-			return
-		}
-
-		accountStatus, err := convert.MessageToAccountStatus(accountStatusResponse)
-		if err != nil {
-			sendErr(fmt.Errorf("error converting message to account status: %w", err))
->>>>>>> 4ebcd54a
 			return
 		}
 
 		select {
 		case <-ctx.Done():
 			return
-<<<<<<< HEAD
 		case blocksChan <- block:
-=======
-		case accountStatutesChan <- accountStatus:
->>>>>>> 4ebcd54a
 		}
 	}
 }