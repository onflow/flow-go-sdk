/*
 * Flow Go SDK
 *
 * Copyright Flow Foundation
 *
 * Licensed under the Apache License, Version 2.0 (the "License");
 * you may not use this file except in compliance with the License.
 * You may obtain a copy of the License at
 *
 *   http://www.apache.org/licenses/LICENSE-2.0
 *
 * Unless required by applicable law or agreed to in writing, software
 * distributed under the License is distributed on an "AS IS" BASIS,
 * WITHOUT WARRANTIES OR CONDITIONS OF ANY KIND, either express or implied.
 * See the License for the specific language governing permissions and
 * limitations under the License.
 */

package grpc

import (
	"context"
	"io"
	"math/rand"
	"sync"
	"testing"

	"github.com/stretchr/testify/assert"
	"github.com/stretchr/testify/mock"
	"github.com/stretchr/testify/require"
	"google.golang.org/grpc"
	"google.golang.org/grpc/codes"
	"google.golang.org/grpc/status"
	"google.golang.org/protobuf/types/known/timestamppb"

	"github.com/onflow/cadence"
	jsoncdc "github.com/onflow/cadence/encoding/json"
	"github.com/onflow/flow/protobuf/go/flow/access"
	"github.com/onflow/flow/protobuf/go/flow/entities"
	"github.com/onflow/flow/protobuf/go/flow/executiondata"

	"github.com/onflow/flow-go-sdk/access/grpc/convert"
	"github.com/onflow/flow-go-sdk/access/grpc/mocks"

	"github.com/onflow/flow-go-sdk"
	"github.com/onflow/flow-go-sdk/test"
)

var (
	errInternal = status.Error(codes.Internal, "internal server error")
	errNotFound = status.Error(codes.NotFound, "not found")
)

func clientTest(
	f func(t *testing.T, ctx context.Context, rpc *mocks.MockRPCClient, client *BaseClient),
) func(t *testing.T) {
	return func(t *testing.T) {
		ctx := context.Background()
		rpc := new(mocks.MockRPCClient)
		c := NewFromRPCClient(rpc)
		f(t, ctx, rpc, c)
		rpc.AssertExpectations(t)
	}
}

func executionDataClientTest(
	f func(t *testing.T, ctx context.Context, rpc *mocks.MockExecutionDataRPCClient, client *BaseClient),
) func(t *testing.T) {
	return func(t *testing.T) {
		ctx := context.Background()
		rpc := new(mocks.MockExecutionDataRPCClient)
		c := NewFromExecutionDataRPCClient(rpc)
		f(t, ctx, rpc, c)
		rpc.AssertExpectations(t)
	}
}

func Test_ClientOptions(t *testing.T) {
	t.Run("WithJSONOptions", func(t *testing.T) {

		expectedJsonOption := []jsoncdc.Option{jsoncdc.WithBackwardsCompatibility()}

		// Confirm that the options are set
		options := WithJSONOptions(expectedJsonOption...)
		cfg := DefaultClientOptions()
		options(cfg)

		// hard to run a contains check on the options due to it comparing functions, so just check the length
		assert.Equal(t, len(cfg.jsonOptions), len(expectedJsonOption)+len(DefaultClientOptions().jsonOptions))
	})

	t.Run("WithGRPCDialOptions", func(t *testing.T) {

		expectedDialOption := []grpc.DialOption{grpc.WithAuthority("test"), grpc.WithBlock()}

		options := WithGRPCDialOptions(expectedDialOption...)
		cfg := DefaultClientOptions()
		options(cfg)

		// hard to run a contains check on the options due to it comparing functions, so just check the length
		assert.Equal(t, len(cfg.dialOptions), len(expectedDialOption)+len(DefaultClientOptions().dialOptions))
	})
}

func TestClient_Ping(t *testing.T) {
	t.Run("Success", clientTest(func(t *testing.T, ctx context.Context, rpc *mocks.MockRPCClient, c *BaseClient) {
		response := &access.PingResponse{}

		rpc.On("Ping", ctx, mock.Anything).Return(response, nil)

		err := c.Ping(ctx)
		assert.NoError(t, err)
	}))

	t.Run("Internal error", clientTest(func(t *testing.T, ctx context.Context, rpc *mocks.MockRPCClient, c *BaseClient) {
		rpc.On("Ping", ctx, mock.Anything).
			Return(nil, errInternal)

		err := c.Ping(ctx)
		assert.Error(t, err)
		assert.Equal(t, codes.Internal, status.Code(err))
	}))
}

func TestClient_GetNetworkParameters(t *testing.T) {
	t.Run("Success", clientTest(func(t *testing.T, ctx context.Context, rpc *mocks.MockRPCClient, c *BaseClient) {
		response := &access.GetNetworkParametersResponse{
			ChainId: "flow-testnet",
		}
		expectedParams := &flow.NetworkParameters{
			ChainID: flow.ChainID("flow-testnet"),
		}

		rpc.On("GetNetworkParameters", ctx, mock.Anything).Return(response, nil)

		params, err := c.GetNetworkParameters(ctx)
		require.NoError(t, err)

		assert.Equal(t, params, expectedParams)
	}))

	t.Run("Internal error", clientTest(func(t *testing.T, ctx context.Context, rpc *mocks.MockRPCClient, c *BaseClient) {
		rpc.On("GetNetworkParameters", ctx, mock.Anything).
			Return(nil, errInternal)

		params, err := c.GetNetworkParameters(ctx)
		assert.Error(t, err)
		assert.Equal(t, codes.Internal, status.Code(err))
		assert.Nil(t, params)
	}))
}

func TestClient_GetNodeInfo(t *testing.T) {
	t.Run("Success", clientTest(func(t *testing.T, ctx context.Context, rpc *mocks.MockRPCClient, c *BaseClient) {
		id := flow.HexToID("0x01")
		ver := uint64(1)
		spork := uint64(2)
		root := uint64(3)
		compRange := &entities.CompatibleRange{StartHeight: 1, EndHeight: 10}

		response := &access.GetNodeVersionInfoResponse{
			Info: &entities.NodeVersionInfo{
				Semver:               "1.0",
				Commit:               "123",
				SporkId:              id.Bytes(),
				ProtocolVersion:      ver,
				SporkRootBlockHeight: spork,
				NodeRootBlockHeight:  root,
				CompatibleRange:      compRange,
			},
		}

		expected := &flow.NodeVersionInfo{
			Semver:               "1.0",
			Commit:               "123",
			SporkId:              id,
			ProtocolVersion:      ver,
			SporkRootBlockHeight: spork,
			NodeRootBlockHeight:  root,
			CompatibleRange:      &flow.CompatibleRange{StartHeight: compRange.StartHeight, EndHeight: compRange.EndHeight},
		}

		rpc.On("GetNodeVersionInfo", ctx, mock.Anything).Return(response, nil)

		info, err := c.GetNodeVersionInfo(ctx)
		require.NoError(t, err)
		require.Equal(t, expected, info)
	}))
}

func TestClient_GetLatestBlockHeader(t *testing.T) {
	blocks := test.BlockGenerator()

	t.Run("Success", clientTest(func(t *testing.T, ctx context.Context, rpc *mocks.MockRPCClient, c *BaseClient) {
		expectedHeader := blocks.New().BlockHeader

		b, err := convert.BlockHeaderToMessage(expectedHeader)
		require.NoError(t, err)

		response := &access.BlockHeaderResponse{
			Block: b,
		}

		rpc.On("GetLatestBlockHeader", ctx, mock.Anything).Return(response, nil)

		header, err := c.GetLatestBlockHeader(ctx, true)
		require.NoError(t, err)

		assert.Equal(t, expectedHeader, *header)
	}))

	t.Run("Internal error", clientTest(func(t *testing.T, ctx context.Context, rpc *mocks.MockRPCClient, c *BaseClient) {
		rpc.On("GetLatestBlockHeader", ctx, mock.Anything).
			Return(nil, errInternal)

		header, err := c.GetLatestBlockHeader(ctx, true)
		assert.Error(t, err)
		assert.Equal(t, codes.Internal, status.Code(err))
		assert.Nil(t, header)
	}))
}

func TestClient_GetBlockHeaderByID(t *testing.T) {
	blocks := test.BlockGenerator()
	ids := test.IdentifierGenerator()

	t.Run("Success", clientTest(func(t *testing.T, ctx context.Context, rpc *mocks.MockRPCClient, c *BaseClient) {
		blockID := ids.New()
		expectedHeader := blocks.New().BlockHeader

		b, err := convert.BlockHeaderToMessage(expectedHeader)
		require.NoError(t, err)

		response := &access.BlockHeaderResponse{
			Block: b,
		}

		rpc.On("GetBlockHeaderByID", ctx, mock.Anything).Return(response, nil)

		header, err := c.GetBlockHeaderByID(ctx, blockID)
		require.NoError(t, err)

		assert.Equal(t, expectedHeader, *header)
	}))

	t.Run("Not found error", clientTest(func(t *testing.T, ctx context.Context, rpc *mocks.MockRPCClient, c *BaseClient) {
		blockID := ids.New()

		rpc.On("GetBlockHeaderByID", ctx, mock.Anything).
			Return(nil, errNotFound)

		header, err := c.GetBlockHeaderByID(ctx, blockID)
		assert.Error(t, err)
		assert.Equal(t, codes.NotFound, status.Code(err))
		assert.Nil(t, header)
	}))
}

func TestClient_GetBlockHeaderByHeight(t *testing.T) {
	blocks := test.BlockGenerator()

	t.Run("Success", clientTest(func(t *testing.T, ctx context.Context, rpc *mocks.MockRPCClient, c *BaseClient) {
		expectedHeader := blocks.New().BlockHeader

		b, err := convert.BlockHeaderToMessage(expectedHeader)
		require.NoError(t, err)

		response := &access.BlockHeaderResponse{
			Block: b,
		}

		rpc.On("GetBlockHeaderByHeight", ctx, mock.Anything).Return(response, nil)

		header, err := c.GetBlockHeaderByHeight(ctx, 42)
		require.NoError(t, err)

		assert.Equal(t, expectedHeader, *header)
	}))

	t.Run("Not found error", clientTest(func(t *testing.T, ctx context.Context, rpc *mocks.MockRPCClient, c *BaseClient) {
		rpc.On("GetBlockHeaderByHeight", ctx, mock.Anything).
			Return(nil, errNotFound)

		header, err := c.GetBlockHeaderByHeight(ctx, 42)
		assert.Error(t, err)
		assert.Equal(t, codes.NotFound, status.Code(err))
		assert.Nil(t, header)
	}))
}

func TestClient_GetLatestBlock(t *testing.T) {
	blocks := test.BlockGenerator()

	t.Run("Success", clientTest(func(t *testing.T, ctx context.Context, rpc *mocks.MockRPCClient, c *BaseClient) {
		expectedBlock := blocks.New()

		b, err := convert.BlockToMessage(*expectedBlock)
		require.NoError(t, err)

		response := &access.BlockResponse{
			Block: b,
		}

		rpc.On("GetLatestBlock", ctx, mock.Anything).Return(response, nil)

		block, err := c.GetLatestBlock(ctx, true)
		require.NoError(t, err)

		assert.Equal(t, expectedBlock, block)
	}))

	t.Run("Internal error", clientTest(func(t *testing.T, ctx context.Context, rpc *mocks.MockRPCClient, c *BaseClient) {
		rpc.On("GetLatestBlock", ctx, mock.Anything).
			Return(nil, errInternal)

		block, err := c.GetLatestBlock(ctx, true)
		assert.Error(t, err)
		assert.Equal(t, codes.Internal, status.Code(err))
		assert.Nil(t, block)
	}))
}

func TestClient_GetBlockByID(t *testing.T) {
	blocks := test.BlockGenerator()
	ids := test.IdentifierGenerator()

	t.Run("Success", clientTest(func(t *testing.T, ctx context.Context, rpc *mocks.MockRPCClient, c *BaseClient) {
		blockID := ids.New()
		expectedBlock := blocks.New()

		b, err := convert.BlockToMessage(*expectedBlock)
		require.NoError(t, err)

		response := &access.BlockResponse{
			Block: b,
		}

		rpc.On("GetBlockByID", ctx, mock.Anything).Return(response, nil)

		block, err := c.GetBlockByID(ctx, blockID)
		require.NoError(t, err)

		assert.Equal(t, expectedBlock, block)
	}))

	t.Run("Not found error", clientTest(func(t *testing.T, ctx context.Context, rpc *mocks.MockRPCClient, c *BaseClient) {
		blockID := ids.New()

		rpc.On("GetBlockByID", ctx, mock.Anything).
			Return(nil, errNotFound)

		block, err := c.GetBlockByID(ctx, blockID)
		assert.Error(t, err)
		assert.Equal(t, codes.NotFound, status.Code(err))
		assert.Nil(t, block)
	}))
}

func TestClient_GetBlockByHeight(t *testing.T) {
	blocks := test.BlockGenerator()

	t.Run("Success", clientTest(func(t *testing.T, ctx context.Context, rpc *mocks.MockRPCClient, c *BaseClient) {
		expectedBlock := blocks.New()

		b, err := convert.BlockToMessage(*expectedBlock)
		require.NoError(t, err)

		response := &access.BlockResponse{
			Block: b,
		}

		rpc.On("GetBlockByHeight", ctx, mock.Anything).Return(response, nil)

		block, err := c.GetBlockByHeight(ctx, 42)
		require.NoError(t, err)

		assert.Equal(t, expectedBlock, block)
	}))

	t.Run("Not found error", clientTest(func(t *testing.T, ctx context.Context, rpc *mocks.MockRPCClient, c *BaseClient) {
		rpc.On("GetBlockByHeight", ctx, mock.Anything).
			Return(nil, errNotFound)

		block, err := c.GetBlockByHeight(ctx, 42)
		assert.Error(t, err)
		assert.Equal(t, codes.NotFound, status.Code(err))
		assert.Nil(t, block)
	}))
}

func TestClient_GetCollection(t *testing.T) {
	cols := test.LightCollectionGenerator()
	ids := test.IdentifierGenerator()

	t.Run("Success", clientTest(func(t *testing.T, ctx context.Context, rpc *mocks.MockRPCClient, c *BaseClient) {
		colID := ids.New()
		expectedCol := cols.New()
		response := &access.CollectionResponse{
			Collection: convert.CollectionToMessage(*expectedCol),
		}

		rpc.On("GetCollectionByID", ctx, mock.Anything).Return(response, nil)

		col, err := c.GetCollection(ctx, colID)
		require.NoError(t, err)

		assert.Equal(t, expectedCol, col)
	}))

	t.Run("Not found error", clientTest(func(t *testing.T, ctx context.Context, rpc *mocks.MockRPCClient, c *BaseClient) {
		colID := ids.New()

		rpc.On("GetCollectionByID", ctx, mock.Anything).
			Return(nil, errNotFound)

		col, err := c.GetCollection(ctx, colID)
		assert.Error(t, err)
		assert.Equal(t, codes.NotFound, status.Code(err))
		assert.Nil(t, col)
	}))
}

func TestClient_GetFullCollectionById(t *testing.T) {
	collections := test.FullCollectionGenerator()
	ids := test.IdentifierGenerator()

	t.Run("Success", clientTest(func(t *testing.T, ctx context.Context, rpc *mocks.MockRPCClient, c *BaseClient) {
		expectedCollection := collections.New()
		txs, err := convert.FullCollectionToTransactionsMessage(*expectedCollection)
		require.NoError(t, err)

		response := &access.FullCollectionResponse{
			Transactions: txs,
		}

		rpc.
			On("GetFullCollectionByID", ctx, mock.Anything).
			Return(response, nil)

		id := ids.New()
		actualCollection, err := c.GetFullCollectionByID(ctx, id)
		require.NoError(t, err)

		require.Equal(t, expectedCollection, actualCollection)

	}))

	t.Run("Not found error", clientTest(func(t *testing.T, ctx context.Context, rpc *mocks.MockRPCClient, c *BaseClient) {
		rpc.
			On("GetFullCollectionByID", ctx, mock.Anything).
			Return(nil, errNotFound)

		id := ids.New()
		col, err := c.GetFullCollectionByID(ctx, id)
		assert.Error(t, err)
		assert.Equal(t, codes.NotFound, status.Code(err))
		assert.Nil(t, col)
	}))
}

func TestClient_SendTransaction(t *testing.T) {
	transactions := test.TransactionGenerator()

	t.Run("Success", clientTest(func(t *testing.T, ctx context.Context, rpc *mocks.MockRPCClient, c *BaseClient) {
		tx := transactions.New()

		response := &access.SendTransactionResponse{
			Id: tx.ID().Bytes(),
		}

		rpc.On("SendTransaction", ctx, mock.Anything).Return(response, nil)

		err := c.SendTransaction(ctx, *tx)
		require.NoError(t, err)
	}))

	t.Run("Internal error", clientTest(func(t *testing.T, ctx context.Context, rpc *mocks.MockRPCClient, c *BaseClient) {
		tx := transactions.New()

		rpc.On("SendTransaction", ctx, mock.Anything).
			Return(nil, errInternal)

		err := c.SendTransaction(ctx, *tx)
		assert.Error(t, err)
		assert.Equal(t, codes.Internal, status.Code(err))
	}))
}

func TestClient_GetSystemTransaction(t *testing.T) {
	txs := test.TransactionGenerator()
	ids := test.IdentifierGenerator()

	t.Run("Success", clientTest(func(t *testing.T, ctx context.Context, rpc *mocks.MockRPCClient, c *BaseClient) {
		blockID := ids.New()
		expectedTx := txs.New()

		txMsg, err := convert.TransactionToMessage(*expectedTx)
		require.NoError(t, err)

		response := &access.TransactionResponse{
			Transaction: txMsg,
		}

		rpc.On("GetSystemTransaction", ctx, mock.Anything).Return(response, nil)

		tx, err := c.GetSystemTransaction(ctx, blockID)
		require.NoError(t, err)

		assert.Equal(t, expectedTx, tx)
	}))

	t.Run("Not found error", clientTest(func(t *testing.T, ctx context.Context, rpc *mocks.MockRPCClient, c *BaseClient) {
		blockID := ids.New()

		rpc.On("GetSystemTransaction", ctx, mock.Anything).
			Return(nil, errNotFound)

		tx, err := c.GetSystemTransaction(ctx, blockID)
		assert.Error(t, err)
		assert.Equal(t, codes.NotFound, status.Code(err))
		assert.Nil(t, tx)
	}))
}

func TestClient_GetTransaction(t *testing.T) {
	txs := test.TransactionGenerator()
	ids := test.IdentifierGenerator()

	t.Run("Success", clientTest(func(t *testing.T, ctx context.Context, rpc *mocks.MockRPCClient, c *BaseClient) {
		txID := ids.New()
		expectedTx := txs.New()

		txMsg, err := convert.TransactionToMessage(*expectedTx)
		require.NoError(t, err)

		response := &access.TransactionResponse{
			Transaction: txMsg,
		}

		rpc.On("GetTransaction", ctx, mock.Anything).Return(response, nil)

		tx, err := c.GetTransaction(ctx, txID)
		require.NoError(t, err)

		assert.Equal(t, expectedTx, tx)
	}))

	t.Run("Not found error", clientTest(func(t *testing.T, ctx context.Context, rpc *mocks.MockRPCClient, c *BaseClient) {
		txID := ids.New()

		rpc.On("GetTransaction", ctx, mock.Anything).
			Return(nil, errNotFound)

		tx, err := c.GetTransaction(ctx, txID)
		assert.Error(t, err)
		assert.Equal(t, codes.NotFound, status.Code(err))
		assert.Nil(t, tx)
	}))
}

func TestClient_GetTransactionsByBlockID(t *testing.T) {
	txs := test.TransactionGenerator()
	ids := test.IdentifierGenerator()
	blockID := ids.New()

	t.Run("Success", clientTest(func(t *testing.T, ctx context.Context, rpc *mocks.MockRPCClient, c *BaseClient) {
		expectedTx := txs.New()

		txMsg, err := convert.TransactionToMessage(*expectedTx)
		require.NoError(t, err)

		responses := &access.TransactionsResponse{
			Transactions: []*entities.Transaction{txMsg},
		}

		rpc.On("GetTransactionsByBlockID", ctx, mock.Anything).Return(responses, nil)

		txs, err := c.GetTransactionsByBlockID(ctx, blockID)
		require.NoError(t, err)

		assert.Equal(t, len(txs), 1)
		assert.Equal(t, expectedTx, txs[0])
	}))

	t.Run("Not found error", clientTest(func(t *testing.T, ctx context.Context, rpc *mocks.MockRPCClient, c *BaseClient) {
		rpc.On("GetTransactionsByBlockID", ctx, mock.Anything).
			Return(nil, errNotFound)

		tx, err := c.GetTransactionsByBlockID(ctx, blockID)
		assert.Error(t, err)
		assert.Equal(t, codes.NotFound, status.Code(err))
		assert.Nil(t, tx)
	}))
}

func TestClient_GetSystemTransactionResult(t *testing.T) {
	ids := test.IdentifierGenerator()

	t.Run("Success", clientTest(func(t *testing.T, ctx context.Context, rpc *mocks.MockRPCClient, c *BaseClient) {
		results := test.TransactionResultGenerator(flow.EventEncodingVersionCCF)
		blockID := ids.New()
		expectedResult := results.New()
		response, _ := convert.TransactionResultToMessage(expectedResult, flow.EventEncodingVersionCCF)

		rpc.On("GetSystemTransactionResult", ctx, mock.Anything).Return(response, nil)

		result, err := c.GetSystemTransactionResult(ctx, blockID)
		require.NoError(t, err)

		// Force evaluation of type ID, which is cached in type.
		// Necessary for equality check below
		for _, event := range result.Events {
			_ = event.Value.Type().ID()
		}

		assert.Equal(t, expectedResult, *result)
	}))

	t.Run("Success with jsoncdc", clientTest(func(t *testing.T, ctx context.Context, rpc *mocks.MockRPCClient, c *BaseClient) {
		results := test.TransactionResultGenerator(flow.EventEncodingVersionJSONCDC)
		blockID := ids.New()
		expectedResult := results.New()
		response, _ := convert.TransactionResultToMessage(expectedResult, flow.EventEncodingVersionJSONCDC)

		rpc.On("GetSystemTransactionResult", ctx, mock.Anything).Return(response, nil)

		result, err := c.GetSystemTransactionResult(ctx, blockID)
		require.NoError(t, err)

		// Force evaluation of type ID, which is cached in type.
		// Necessary for equality check below
		for _, event := range result.Events {
			_ = event.Value.Type().ID()
		}

		assert.Equal(t, expectedResult, *result)
	}))

	t.Run("Not found error", clientTest(func(t *testing.T, ctx context.Context, rpc *mocks.MockRPCClient, c *BaseClient) {
		blockID := ids.New()

		rpc.On("GetSystemTransactionResult", ctx, mock.Anything).
			Return(nil, errNotFound)

		result, err := c.GetSystemTransactionResult(ctx, blockID)
		assert.Error(t, err)
		assert.Equal(t, codes.NotFound, status.Code(err))
		assert.Nil(t, result)
	}))
}

func TestClient_GetTransactionResult(t *testing.T) {
	ids := test.IdentifierGenerator()

	t.Run("Success", clientTest(func(t *testing.T, ctx context.Context, rpc *mocks.MockRPCClient, c *BaseClient) {
		results := test.TransactionResultGenerator(flow.EventEncodingVersionCCF)
		txID := ids.New()
		expectedResult := results.New()
		response, _ := convert.TransactionResultToMessage(expectedResult, flow.EventEncodingVersionCCF)

		rpc.On("GetTransactionResult", ctx, mock.Anything).Return(response, nil)

		result, err := c.GetTransactionResult(ctx, txID)
		require.NoError(t, err)

		// Force evaluation of type ID, which is cached in type.
		// Necessary for equality check below
		for _, event := range result.Events {
			_ = event.Value.Type().ID()
		}

		assert.Equal(t, expectedResult, *result)

	}))

	t.Run("Success with jsoncdc", clientTest(func(t *testing.T, ctx context.Context, rpc *mocks.MockRPCClient, c *BaseClient) {
		results := test.TransactionResultGenerator(flow.EventEncodingVersionJSONCDC)
		txID := ids.New()
		expectedResult := results.New()
		response, _ := convert.TransactionResultToMessage(expectedResult, flow.EventEncodingVersionJSONCDC)

		rpc.On("GetTransactionResult", ctx, mock.Anything).Return(response, nil)

		result, err := c.GetTransactionResult(ctx, txID)
		require.NoError(t, err)

		// Force evaluation of type ID, which is cached in type.
		// Necessary for equality check below
		for _, event := range result.Events {
			_ = event.Value.Type().ID()
		}

		assert.Equal(t, expectedResult, *result)

	}))

	t.Run("Not found error", clientTest(func(t *testing.T, ctx context.Context, rpc *mocks.MockRPCClient, c *BaseClient) {
		txID := ids.New()

		rpc.On("GetTransactionResult", ctx, mock.Anything).
			Return(nil, errNotFound)

		result, err := c.GetTransactionResult(ctx, txID)
		assert.Error(t, err)
		assert.Equal(t, codes.NotFound, status.Code(err))
		assert.Nil(t, result)
	}))
}

func TestClient_GetTransactionResultsByBlockID(t *testing.T) {
	ids := test.IdentifierGenerator()

	t.Run("Success", clientTest(func(t *testing.T, ctx context.Context, rpc *mocks.MockRPCClient, c *BaseClient) {
		resultGenerator := test.TransactionResultGenerator(flow.EventEncodingVersionCCF)
		blockID := ids.New()
		expectedResult := resultGenerator.New()
		response, err := convert.TransactionResultToMessage(expectedResult, flow.EventEncodingVersionCCF)
		require.NoError(t, err)

		responses := &access.TransactionResultsResponse{
			TransactionResults: []*access.TransactionResultResponse{response},
		}

		rpc.On("GetTransactionResultsByBlockID", ctx, mock.Anything).Return(responses, nil)

		results, err := c.GetTransactionResultsByBlockID(ctx, blockID)
		require.NoError(t, err)

		// Force evaluation of type ID, which is cached in type.
		// Necessary for equality check below
		for _, result := range results {
			for _, event := range result.Events {
				_ = event.Value.Type().ID()
			}
		}

		assert.Equal(t, len(results), 1)
		assert.Equal(t, expectedResult, *results[0])
	}))

	t.Run("Success with jsoncdc", clientTest(func(t *testing.T, ctx context.Context, rpc *mocks.MockRPCClient, c *BaseClient) {
		resultGenerator := test.TransactionResultGenerator(flow.EventEncodingVersionJSONCDC)
		blockID := ids.New()
		expectedResult := resultGenerator.New()
		response, err := convert.TransactionResultToMessage(expectedResult, flow.EventEncodingVersionJSONCDC)
		require.NoError(t, err)

		responses := &access.TransactionResultsResponse{
			TransactionResults: []*access.TransactionResultResponse{response},
		}

		rpc.On("GetTransactionResultsByBlockID", ctx, mock.Anything).Return(responses, nil)

		results, err := c.GetTransactionResultsByBlockID(ctx, blockID)
		require.NoError(t, err)

		// Force evaluation of type ID, which is cached in type.
		// Necessary for equality check below
		for _, result := range results {
			for _, event := range result.Events {
				_ = event.Value.Type().ID()
			}
		}

		assert.Equal(t, len(results), 1)
		assert.Equal(t, expectedResult, *results[0])
	}))

	t.Run("Not found error", clientTest(func(t *testing.T, ctx context.Context, rpc *mocks.MockRPCClient, c *BaseClient) {
		blockID := ids.New()

		rpc.On("GetTransactionResultsByBlockID", ctx, mock.Anything).
			Return(nil, errNotFound)

		result, err := c.GetTransactionResultsByBlockID(ctx, blockID)
		assert.Error(t, err)
		assert.Equal(t, codes.NotFound, status.Code(err))
		assert.Nil(t, result)
	}))
}

func TestClient_GetAccountAtLatestBlock(t *testing.T) {
	accounts := test.AccountGenerator()
	addresses := test.AddressGenerator()

	t.Run("Success", clientTest(func(t *testing.T, ctx context.Context, rpc *mocks.MockRPCClient, c *BaseClient) {
		expectedAccount := accounts.New()
		response := &access.AccountResponse{
			Account: convert.AccountToMessage(*expectedAccount),
		}

		rpc.On("GetAccountAtLatestBlock", ctx, mock.Anything).Return(response, nil)

		account, err := c.GetAccountAtLatestBlock(ctx, expectedAccount.Address)
		require.NoError(t, err)

		assert.Equal(t, expectedAccount, account)
	}))

	t.Run("Not found error", clientTest(func(t *testing.T, ctx context.Context, rpc *mocks.MockRPCClient, c *BaseClient) {
		address := addresses.New()

		rpc.On("GetAccountAtLatestBlock", ctx, mock.Anything).
			Return(nil, errNotFound)

		account, err := c.GetAccountAtLatestBlock(ctx, address)
		assert.Error(t, err)
		assert.Equal(t, codes.NotFound, status.Code(err))
		assert.Nil(t, account)
	}))
}

func TestClient_GetAccountAtBlockHeight(t *testing.T) {
	accounts := test.AccountGenerator()
	addresses := test.AddressGenerator()
	height := uint64(42)

	t.Run("Success", clientTest(func(t *testing.T, ctx context.Context, rpc *mocks.MockRPCClient, c *BaseClient) {
		expectedAccount := accounts.New()
		response := &access.AccountResponse{
			Account: convert.AccountToMessage(*expectedAccount),
		}

		rpc.On("GetAccountAtBlockHeight", ctx, mock.Anything).Return(response, nil)

		account, err := c.GetAccountAtBlockHeight(ctx, expectedAccount.Address, height)
		require.NoError(t, err)

		assert.Equal(t, expectedAccount, account)
	}))

	t.Run("Not found error", clientTest(func(t *testing.T, ctx context.Context, rpc *mocks.MockRPCClient, c *BaseClient) {
		address := addresses.New()

		rpc.On("GetAccountAtBlockHeight", ctx, mock.Anything).
			Return(nil, errNotFound)

		account, err := c.GetAccountAtBlockHeight(ctx, address, height)
		assert.Error(t, err)
		assert.Equal(t, codes.NotFound, status.Code(err))
		assert.Nil(t, account)
	}))
}

func TestClient_GetAccountBalanceAtLatestBlock(t *testing.T) {
	accounts := test.AccountGenerator()
	addresses := test.AddressGenerator()

	t.Run("Success", clientTest(func(t *testing.T, ctx context.Context, rpc *mocks.MockRPCClient, c *BaseClient) {
		account := accounts.New()

		response := &access.AccountBalanceResponse{
			Balance: account.Balance,
		}

		rpc.On("GetAccountBalanceAtLatestBlock", ctx, mock.Anything).Return(response, nil)

		balance, err := c.GetAccountBalanceAtLatestBlock(ctx, account.Address)
		require.NoError(t, err)

		assert.Equal(t, account.Balance, balance)

	}))

	t.Run("Not found error", clientTest(func(t *testing.T, ctx context.Context, rpc *mocks.MockRPCClient, c *BaseClient) {
		address := addresses.New()

		rpc.On("GetAccountBalanceAtLatestBlock", ctx, mock.Anything).
			Return(nil, errNotFound)

		balance, err := c.GetAccountBalanceAtLatestBlock(ctx, address)
		assert.Error(t, err)
		assert.Equal(t, codes.NotFound, status.Code(err))
		assert.Equal(t, balance, uint64(0))
	}))
}

func TestClient_GetAccountBalanceAtBlockHeight(t *testing.T) {
	accounts := test.AccountGenerator()
	addresses := test.AddressGenerator()
	blockHeight := uint64(42)

	t.Run("Success", clientTest(func(t *testing.T, ctx context.Context, rpc *mocks.MockRPCClient, c *BaseClient) {
		account := accounts.New()

		response := &access.AccountBalanceResponse{
			Balance: account.Balance,
		}

		rpc.On("GetAccountBalanceAtBlockHeight", ctx, mock.Anything).Return(response, nil)

		balance, err := c.GetAccountBalanceAtBlockHeight(ctx, account.Address, blockHeight)
		require.NoError(t, err)

		assert.Equal(t, account.Balance, balance)

	}))

	t.Run("Not found error", clientTest(func(t *testing.T, ctx context.Context, rpc *mocks.MockRPCClient, c *BaseClient) {
		address := addresses.New()

		rpc.On("GetAccountBalanceAtBlockHeight", ctx, mock.Anything).
			Return(nil, errNotFound)

		balance, err := c.GetAccountBalanceAtBlockHeight(ctx, address, blockHeight)
		assert.Error(t, err)
		assert.Equal(t, codes.NotFound, status.Code(err))
		assert.Equal(t, balance, uint64(0))
	}))
}

func TestClient_ExecuteScriptAtLatestBlock(t *testing.T) {
	t.Run("Success", clientTest(func(t *testing.T, ctx context.Context, rpc *mocks.MockRPCClient, c *BaseClient) {
		expectedValue := cadence.NewInt(42)
		encodedValue, err := jsoncdc.Encode(expectedValue)
		require.NoError(t, err)

		response := &access.ExecuteScriptResponse{
			Value: encodedValue,
		}

		rpc.On("ExecuteScriptAtLatestBlock", ctx, mock.Anything).Return(response, nil)

		var value cadence.Value
		value, err = c.ExecuteScriptAtLatestBlock(ctx, []byte("foo"), nil)
		require.NoError(t, err)

		assert.Equal(t, expectedValue, value)
	}))

	t.Run("Arguments", clientTest(func(t *testing.T, ctx context.Context, rpc *mocks.MockRPCClient, c *BaseClient) {
		expectedValue := cadence.NewInt(42)
		encodedValue, err := jsoncdc.Encode(expectedValue)
		require.NoError(t, err)

		arg := cadence.String("test")
		expectedArgs, err := jsoncdc.Encode(arg)
		require.NoError(t, err)

		rpcReq := &access.ExecuteScriptAtLatestBlockRequest{
			Script:    []byte("foo"),
			Arguments: [][]byte{expectedArgs},
		}

		response := &access.ExecuteScriptResponse{
			Value: encodedValue,
		}

		rpc.On("ExecuteScriptAtLatestBlock", ctx, rpcReq).Return(response, nil)

		value, err := c.ExecuteScriptAtLatestBlock(ctx, []byte("foo"), []cadence.Value{arg})
		require.NoError(t, err)

		assert.Equal(t, expectedValue, value)
	}))

	t.Run(
		"Invalid JSON-CDC",
		clientTest(func(t *testing.T, ctx context.Context, rpc *mocks.MockRPCClient, c *BaseClient) {
			response := &access.ExecuteScriptResponse{
				Value: []byte("invalid JSON-CDC bytes"),
			}

			rpc.On("ExecuteScriptAtLatestBlock", ctx, mock.Anything).Return(response, nil)

			value, err := c.ExecuteScriptAtLatestBlock(ctx, []byte("foo"), nil)
			assert.Error(t, err)
			assert.Nil(t, value)
		}),
	)

	t.Run("Internal error", clientTest(func(t *testing.T, ctx context.Context, rpc *mocks.MockRPCClient, c *BaseClient) {
		rpc.On("ExecuteScriptAtLatestBlock", ctx, mock.Anything).
			Return(nil, errInternal)

		value, err := c.ExecuteScriptAtLatestBlock(ctx, []byte("foo"), nil)
		assert.Error(t, err)
		assert.Equal(t, codes.Internal, status.Code(err))
		assert.Nil(t, value)
	}))
}

func TestClient_GetAccountKeyAtLatestBlock(t *testing.T) {
	accounts := test.AccountGenerator()
	addresses := test.AddressGenerator()
	index := uint32(0)

	t.Run("Success", clientTest(func(t *testing.T, ctx context.Context, rpc *mocks.MockRPCClient, c *BaseClient) {
		account := accounts.New()
		response := &access.AccountKeyResponse{
			AccountKey: convert.AccountKeyToMessage(account.Keys[index]),
		}

		rpc.
			On("GetAccountKeyAtLatestBlock", ctx, mock.Anything).
			Return(response, nil)

		key, err := c.GetAccountKeyAtLatestBlock(ctx, account.Address, index)
		require.NoError(t, err)

		assert.Equal(t, account.Keys[index], key)
	}))

	t.Run("Not found error", clientTest(func(t *testing.T, ctx context.Context, rpc *mocks.MockRPCClient, c *BaseClient) {
		address := addresses.New()

		rpc.
			On("GetAccountKeyAtLatestBlock", ctx, mock.Anything).
			Return(nil, errNotFound)

		key, err := c.GetAccountKeyAtLatestBlock(ctx, address, index)
		assert.Error(t, err)
		assert.Equal(t, codes.NotFound, status.Code(err))
		assert.Nil(t, key)
	}))
}

func TestClient_GetAccountKeyAtBlockHeight(t *testing.T) {
	accounts := test.AccountGenerator()
	addresses := test.AddressGenerator()
	height := uint64(42)
	index := uint32(0)

	t.Run("Success", clientTest(func(t *testing.T, ctx context.Context, rpc *mocks.MockRPCClient, c *BaseClient) {
		account := accounts.New()
		response := &access.AccountKeyResponse{
			AccountKey: convert.AccountKeyToMessage(account.Keys[index]),
		}

		rpc.
			On("GetAccountKeyAtBlockHeight", ctx, mock.Anything).
			Return(response, nil)

		key, err := c.GetAccountKeyAtBlockHeight(ctx, account.Address, index, height)
		require.NoError(t, err)

		assert.Equal(t, account.Keys[index], key)
	}))

	t.Run("Not found error", clientTest(func(t *testing.T, ctx context.Context, rpc *mocks.MockRPCClient, c *BaseClient) {
		address := addresses.New()

		rpc.
			On("GetAccountKeyAtBlockHeight", ctx, mock.Anything).
			Return(nil, errNotFound)

		key, err := c.GetAccountKeyAtBlockHeight(ctx, address, index, height)
		assert.Error(t, err)
		assert.Equal(t, codes.NotFound, status.Code(err))
		assert.Nil(t, key)
	}))
}

func TestClient_GetAccountKeysAtLatestBlock(t *testing.T) {
	accounts := test.AccountGenerator()
	addresses := test.AddressGenerator()
	index := uint32(0)

	t.Run("Success", clientTest(func(t *testing.T, ctx context.Context, rpc *mocks.MockRPCClient, c *BaseClient) {
		account := accounts.New()

		response := &access.AccountKeysResponse{
			AccountKeys: []*entities.AccountKey{convert.AccountKeyToMessage(account.Keys[index])},
		}

		rpc.
			On("GetAccountKeysAtLatestBlock", ctx, mock.Anything).
			Return(response, nil)

		keys, err := c.GetAccountKeysAtLatestBlock(ctx, account.Address)
		require.NoError(t, err)
		assert.Equal(t, *account.Keys[index], keys[index])
	}))

	t.Run("Not found error", clientTest(func(t *testing.T, ctx context.Context, rpc *mocks.MockRPCClient, c *BaseClient) {
		address := addresses.New()

		rpc.
			On("GetAccountKeysAtLatestBlock", ctx, mock.Anything).
			Return(nil, errNotFound)

		keys, err := c.GetAccountKeysAtLatestBlock(ctx, address)
		assert.Error(t, err)
		assert.Equal(t, codes.NotFound, status.Code(err))
		assert.Empty(t, keys)
	}))
}

func TestClient_GetAccountKeysAtBlockHeight(t *testing.T) {
	accounts := test.AccountGenerator()
	addresses := test.AddressGenerator()
	height := uint64(42)
	index := uint32(0)

	t.Run("Success", clientTest(func(t *testing.T, ctx context.Context, rpc *mocks.MockRPCClient, c *BaseClient) {
		account := accounts.New()

		response := &access.AccountKeysResponse{
			AccountKeys: []*entities.AccountKey{convert.AccountKeyToMessage(account.Keys[index])},
		}

		rpc.
			On("GetAccountKeysAtBlockHeight", ctx, mock.Anything).
			Return(response, nil)

		keys, err := c.GetAccountKeysAtBlockHeight(ctx, account.Address, height)
		require.NoError(t, err)
		assert.Equal(t, *account.Keys[index], keys[index])
	}))

	t.Run("Not found error", clientTest(func(t *testing.T, ctx context.Context, rpc *mocks.MockRPCClient, c *BaseClient) {
		address := addresses.New()

		rpc.
			On("GetAccountKeysAtBlockHeight", ctx, mock.Anything).
			Return(nil, errNotFound)

		keys, err := c.GetAccountKeysAtBlockHeight(ctx, address, height)
		assert.Error(t, err)
		assert.Equal(t, codes.NotFound, status.Code(err))
		assert.Empty(t, keys)
	}))
}

func TestClient_ExecuteScriptAtBlockID(t *testing.T) {
	ids := test.IdentifierGenerator()

	t.Run("Success", clientTest(func(t *testing.T, ctx context.Context, rpc *mocks.MockRPCClient, c *BaseClient) {
		expectedValue := cadence.NewInt(42)
		encodedValue, err := jsoncdc.Encode(expectedValue)
		require.NoError(t, err)

		response := &access.ExecuteScriptResponse{
			Value: encodedValue,
		}

		rpc.On("ExecuteScriptAtBlockID", ctx, mock.Anything).Return(response, nil)

		value, err := c.ExecuteScriptAtBlockID(ctx, ids.New(), []byte("foo"), nil)
		require.NoError(t, err)

		assert.Equal(t, expectedValue, value)
	}))

	t.Run(
		"Invalid JSON-CDC",
		clientTest(func(t *testing.T, ctx context.Context, rpc *mocks.MockRPCClient, c *BaseClient) {
			response := &access.ExecuteScriptResponse{
				Value: []byte("invalid JSON-CDC bytes"),
			}

			rpc.On("ExecuteScriptAtBlockID", ctx, mock.Anything).Return(response, nil)

			value, err := c.ExecuteScriptAtBlockID(ctx, ids.New(), []byte("foo"), nil)
			assert.Error(t, err)
			assert.Nil(t, value)
		}),
	)

	t.Run("Not found error", clientTest(func(t *testing.T, ctx context.Context, rpc *mocks.MockRPCClient, c *BaseClient) {
		rpc.On("ExecuteScriptAtBlockID", ctx, mock.Anything).
			Return(nil, errNotFound)

		value, err := c.ExecuteScriptAtBlockID(ctx, ids.New(), []byte("foo"), nil)
		assert.Error(t, err)
		assert.Equal(t, codes.NotFound, status.Code(err))
		assert.Nil(t, value)
	}))
}

func TestClient_ExecuteScriptAtBlockHeight(t *testing.T) {
	t.Run("Success", clientTest(func(t *testing.T, ctx context.Context, rpc *mocks.MockRPCClient, c *BaseClient) {
		expectedValue := cadence.NewInt(42)
		encodedValue, err := jsoncdc.Encode(expectedValue)
		require.NoError(t, err)

		response := &access.ExecuteScriptResponse{
			Value: encodedValue,
		}

		rpc.On("ExecuteScriptAtBlockHeight", ctx, mock.Anything).Return(response, nil)

		value, err := c.ExecuteScriptAtBlockHeight(ctx, 42, []byte("foo"), nil)
		require.NoError(t, err)

		assert.Equal(t, expectedValue, value)
	}))

	t.Run(
		"Invalid JSON-CDC",
		clientTest(func(t *testing.T, ctx context.Context, rpc *mocks.MockRPCClient, c *BaseClient) {
			response := &access.ExecuteScriptResponse{
				Value: []byte("invalid JSON-CDC bytes"),
			}

			rpc.On("ExecuteScriptAtBlockHeight", ctx, mock.Anything).Return(response, nil)

			value, err := c.ExecuteScriptAtBlockHeight(ctx, 42, []byte("foo"), nil)
			assert.Error(t, err)
			assert.Nil(t, value)
		}),
	)

	t.Run("Not found error", clientTest(func(t *testing.T, ctx context.Context, rpc *mocks.MockRPCClient, c *BaseClient) {
		rpc.On("ExecuteScriptAtBlockHeight", ctx, mock.Anything).
			Return(nil, errNotFound)

		value, err := c.ExecuteScriptAtBlockHeight(ctx, 42, []byte("foo"), nil)
		assert.Error(t, err)
		assert.Equal(t, codes.NotFound, status.Code(err))
		assert.Nil(t, value)
	}))
}

func TestClient_GetEventsForHeightRange(t *testing.T) {
	ids := test.IdentifierGenerator()
	events := test.EventGenerator(flow.EventEncodingVersionCCF)

	t.Run(
		"Empty result",
		clientTest(func(t *testing.T, ctx context.Context, rpc *mocks.MockRPCClient, c *BaseClient) {
			response := &access.EventsResponse{
				Results: []*access.EventsResponse_Result{},
			}

			rpc.On("GetEventsForHeightRange", ctx, mock.Anything).Return(response, nil)

			blocks, err := c.GetEventsForHeightRange(ctx, EventRangeQuery{
				Type:        "foo",
				StartHeight: 1,
				EndHeight:   10,
			})
			require.NoError(t, err)

			assert.Empty(t, blocks)
		}),
	)

	t.Run(
		"Non-empty result",
		clientTest(func(t *testing.T, ctx context.Context, rpc *mocks.MockRPCClient, c *BaseClient) {
			eventA, eventB, eventC, eventD := events.New(), events.New(), events.New(), events.New()

			eventAMsg, _ := convert.EventToMessage(eventA, flow.EventEncodingVersionCCF)
			eventBMsg, _ := convert.EventToMessage(eventB, flow.EventEncodingVersionCCF)
			eventCMsg, _ := convert.EventToMessage(eventC, flow.EventEncodingVersionCCF)
			eventDMsg, _ := convert.EventToMessage(eventD, flow.EventEncodingVersionCCF)

			response := &access.EventsResponse{
				Results: []*access.EventsResponse_Result{
					{
						BlockId:        ids.New().Bytes(),
						BlockHeight:    1,
						BlockTimestamp: timestamppb.Now(),
						Events: []*entities.Event{
							eventAMsg,
							eventBMsg,
						},
					},
					{
						BlockId:        ids.New().Bytes(),
						BlockHeight:    2,
						BlockTimestamp: timestamppb.Now(),
						Events: []*entities.Event{
							eventCMsg,
							eventDMsg,
						},
					},
				},
			}

			rpc.On("GetEventsForHeightRange", ctx, mock.Anything).Return(response, nil)

			blocks, err := c.GetEventsForHeightRange(ctx, EventRangeQuery{
				Type:        "foo",
				StartHeight: 1,
				EndHeight:   10,
			})
			require.NoError(t, err)

			// Force evaluation of type ID, which is cached in type.
			// Necessary for equality check below
			for _, block := range blocks {
				for _, event := range block.Events {
					_ = event.Value.Type().ID()
				}
			}

			assert.Len(t, blocks, len(response.Results))

			assert.Equal(t, response.Results[0].BlockId, blocks[0].BlockID.Bytes())
			assert.Equal(t, response.Results[0].BlockHeight, blocks[0].Height)

			assert.Equal(t, response.Results[1].BlockId, blocks[1].BlockID.Bytes())
			assert.Equal(t, response.Results[1].BlockHeight, blocks[1].Height)

			assert.Equal(t, eventA, blocks[0].Events[0])
			assert.Equal(t, eventB, blocks[0].Events[1])
			assert.Equal(t, eventC, blocks[1].Events[0])
			assert.Equal(t, eventD, blocks[1].Events[1])
		}),
	)

	t.Run("Internal error", clientTest(func(t *testing.T, ctx context.Context, rpc *mocks.MockRPCClient, c *BaseClient) {
		rpc.On("GetEventsForHeightRange", ctx, mock.Anything).
			Return(nil, errInternal)

		blocks, err := c.GetEventsForHeightRange(ctx, EventRangeQuery{
			Type:        "foo",
			StartHeight: 1,
			EndHeight:   10,
		})

		assert.Error(t, err)
		assert.Equal(t, codes.Internal, status.Code(err))
		assert.Empty(t, blocks)
	}))
}

func TestClient_GetEventsForBlockIDs(t *testing.T) {
	ids := test.IdentifierGenerator()

	t.Run(
		"Empty result",
		clientTest(func(t *testing.T, ctx context.Context, rpc *mocks.MockRPCClient, c *BaseClient) {
			blockIDs := []flow.Identifier{ids.New(), ids.New()}

			response := &access.EventsResponse{
				Results: []*access.EventsResponse_Result{},
			}

			rpc.On("GetEventsForBlockIDs", ctx, mock.Anything).Return(response, nil)

			blocks, err := c.GetEventsForBlockIDs(ctx, "foo", blockIDs)
			require.NoError(t, err)

			assert.Empty(t, blocks)
		}),
	)

	t.Run(
		"Non-empty result with ccf encoding",
		clientTest(func(t *testing.T, ctx context.Context, rpc *mocks.MockRPCClient, c *BaseClient) {
			events := test.EventGenerator(flow.EventEncodingVersionCCF)
			blockIDA, blockIDB := ids.New(), ids.New()
			eventA, eventB, eventC, eventD := events.New(), events.New(), events.New(), events.New()

			eventAMsg, _ := convert.EventToMessage(eventA, flow.EventEncodingVersionCCF)
			eventBMsg, _ := convert.EventToMessage(eventB, flow.EventEncodingVersionCCF)
			eventCMsg, _ := convert.EventToMessage(eventC, flow.EventEncodingVersionCCF)
			eventDMsg, _ := convert.EventToMessage(eventD, flow.EventEncodingVersionCCF)

			response := &access.EventsResponse{
				Results: []*access.EventsResponse_Result{
					{
						BlockId:        blockIDA.Bytes(),
						BlockHeight:    1,
						BlockTimestamp: timestamppb.Now(),
						Events: []*entities.Event{
							eventAMsg,
							eventBMsg,
						},
					},
					{
						BlockId:        blockIDB.Bytes(),
						BlockHeight:    2,
						BlockTimestamp: timestamppb.Now(),
						Events: []*entities.Event{
							eventCMsg,
							eventDMsg,
						},
					},
				},
			}

			rpc.On("GetEventsForBlockIDs", ctx, mock.Anything).Return(response, nil)

			blocks, err := c.GetEventsForBlockIDs(ctx, "foo", []flow.Identifier{blockIDA, blockIDB})
			require.NoError(t, err)

			// Force evaluation of type ID, which is cached in type.
			// Necessary for equality checks below
			for _, block := range blocks {
				for _, event := range block.Events {
					_ = event.Value.Type().ID()
				}
			}

			assert.Len(t, blocks, len(response.Results))

			assert.Equal(t, response.Results[0].BlockId, blocks[0].BlockID.Bytes())
			assert.Equal(t, response.Results[0].BlockHeight, blocks[0].Height)

			assert.Equal(t, response.Results[1].BlockId, blocks[1].BlockID.Bytes())
			assert.Equal(t, response.Results[1].BlockHeight, blocks[1].Height)

			assert.Equal(t, eventA, blocks[0].Events[0])
			assert.Equal(t, eventB, blocks[0].Events[1])
			assert.Equal(t, eventC, blocks[1].Events[0])
			assert.Equal(t, eventD, blocks[1].Events[1])
		}),
	)

	t.Run(
		"Non-empty result with json encoding",
		clientTest(func(t *testing.T, ctx context.Context, rpc *mocks.MockRPCClient, c *BaseClient) {
			events := test.EventGenerator(flow.EventEncodingVersionJSONCDC)
			blockIDA, blockIDB := ids.New(), ids.New()
			eventA, eventB, eventC, eventD := events.New(), events.New(), events.New(), events.New()

			eventAMsg, _ := convert.EventToMessage(eventA, flow.EventEncodingVersionJSONCDC)
			eventBMsg, _ := convert.EventToMessage(eventB, flow.EventEncodingVersionJSONCDC)
			eventCMsg, _ := convert.EventToMessage(eventC, flow.EventEncodingVersionJSONCDC)
			eventDMsg, _ := convert.EventToMessage(eventD, flow.EventEncodingVersionJSONCDC)

			response := &access.EventsResponse{
				Results: []*access.EventsResponse_Result{
					{
						BlockId:        blockIDA.Bytes(),
						BlockHeight:    1,
						BlockTimestamp: timestamppb.Now(),
						Events: []*entities.Event{
							eventAMsg,
							eventBMsg,
						},
					},
					{
						BlockId:        blockIDB.Bytes(),
						BlockHeight:    2,
						BlockTimestamp: timestamppb.Now(),
						Events: []*entities.Event{
							eventCMsg,
							eventDMsg,
						},
					},
				},
			}

			rpc.On("GetEventsForBlockIDs", ctx, mock.Anything).Return(response, nil)

			c.SetEventEncoding(flow.EventEncodingVersionJSONCDC)
			blocks, err := c.GetEventsForBlockIDs(ctx, "foo", []flow.Identifier{blockIDA, blockIDB})
			require.NoError(t, err)

			// Force evaluation of type ID, which is cached in type.
			// Necessary for equality checks below
			for _, block := range blocks {
				for _, event := range block.Events {
					_ = event.Value.Type().ID()
				}
			}

			assert.Len(t, blocks, len(response.Results))

			assert.Equal(t, response.Results[0].BlockId, blocks[0].BlockID.Bytes())
			assert.Equal(t, response.Results[0].BlockHeight, blocks[0].Height)

			assert.Equal(t, response.Results[1].BlockId, blocks[1].BlockID.Bytes())
			assert.Equal(t, response.Results[1].BlockHeight, blocks[1].Height)

			assert.Equal(t, eventA, blocks[0].Events[0])
			assert.Equal(t, eventB, blocks[0].Events[1])
			assert.Equal(t, eventC, blocks[1].Events[0])
			assert.Equal(t, eventD, blocks[1].Events[1])
		}),
	)

	t.Run("Not found error", clientTest(func(t *testing.T, ctx context.Context, rpc *mocks.MockRPCClient, c *BaseClient) {
		blockIDA, blockIDB := ids.New(), ids.New()

		rpc.On("GetEventsForBlockIDs", ctx, mock.Anything).
			Return(nil, errNotFound)

		blocks, err := c.GetEventsForBlockIDs(ctx, "foo", []flow.Identifier{blockIDA, blockIDB})
		assert.Error(t, err)
		assert.Equal(t, codes.NotFound, status.Code(err))
		assert.Empty(t, blocks)
	}))
}

func TestClient_GetLatestProtocolStateSnapshot(t *testing.T) {
	t.Run("Success", clientTest(func(t *testing.T, ctx context.Context, rpc *mocks.MockRPCClient, c *BaseClient) {
		expected := &access.ProtocolStateSnapshotResponse{
			SerializedSnapshot: make([]byte, 128),
		}
		_, err := rand.Read(expected.SerializedSnapshot)
		assert.NoError(t, err)

		rpc.On("GetLatestProtocolStateSnapshot", ctx, mock.Anything).Return(expected, nil)

		res, err := c.GetLatestProtocolStateSnapshot(ctx)
		assert.NoError(t, err)
		assert.Equal(t, expected.SerializedSnapshot, res)
	}))

	t.Run("Internal error", clientTest(func(t *testing.T, ctx context.Context, rpc *mocks.MockRPCClient, c *BaseClient) {
		rpc.On("GetLatestProtocolStateSnapshot", ctx, mock.Anything).
			Return(nil, errInternal)

		_, err := c.GetLatestProtocolStateSnapshot(ctx)
		assert.Error(t, err)
		assert.Equal(t, codes.Internal, status.Code(err))
	}))
}

func TestClient_GetProtocolStateSnapshotByBlockID(t *testing.T) {
	ids := test.IdentifierGenerator()

	t.Run("Success", clientTest(func(t *testing.T, ctx context.Context, rpc *mocks.MockRPCClient, c *BaseClient) {
		blockID := ids.New()

		expected := &access.ProtocolStateSnapshotResponse{
			SerializedSnapshot: make([]byte, 128),
		}
		_, err := rand.Read(expected.SerializedSnapshot)
		assert.NoError(t, err)

		rpc.On("GetProtocolStateSnapshotByBlockID", ctx, mock.Anything).Return(expected, nil)

		res, err := c.GetProtocolStateSnapshotByBlockID(ctx, blockID)
		assert.NoError(t, err)
		assert.Equal(t, expected.SerializedSnapshot, res)
	}))

	t.Run("Internal error", clientTest(func(t *testing.T, ctx context.Context, rpc *mocks.MockRPCClient, c *BaseClient) {
		blockID := ids.New()

		rpc.On("GetProtocolStateSnapshotByBlockID", ctx, mock.Anything).
			Return(nil, errInternal)

		_, err := c.GetProtocolStateSnapshotByBlockID(ctx, blockID)
		assert.Error(t, err)
		assert.Equal(t, codes.Internal, status.Code(err))
	}))
}

func TestClient_GetProtocolStateSnapshotByHeight(t *testing.T) {
	blockHeight := uint64(42)

	t.Run("Success", clientTest(func(t *testing.T, ctx context.Context, rpc *mocks.MockRPCClient, c *BaseClient) {
		expected := &access.ProtocolStateSnapshotResponse{
			SerializedSnapshot: make([]byte, 128),
		}
		_, err := rand.Read(expected.SerializedSnapshot)
		assert.NoError(t, err)

		rpc.On("GetProtocolStateSnapshotByHeight", ctx, mock.Anything).Return(expected, nil)

		res, err := c.GetProtocolStateSnapshotByHeight(ctx, blockHeight)
		assert.NoError(t, err)
		assert.Equal(t, expected.SerializedSnapshot, res)
	}))

	t.Run("Internal error", clientTest(func(t *testing.T, ctx context.Context, rpc *mocks.MockRPCClient, c *BaseClient) {
		rpc.On("GetProtocolStateSnapshotByHeight", ctx, mock.Anything).
			Return(nil, errInternal)

		_, err := c.GetProtocolStateSnapshotByHeight(ctx, blockHeight)
		assert.Error(t, err)
		assert.Equal(t, codes.Internal, status.Code(err))
	}))
}

func TestClient_GetExecutionResultForBlockID(t *testing.T) {
	ids := test.IdentifierGenerator()
	t.Run("Success", clientTest(func(t *testing.T, ctx context.Context, rpc *mocks.MockRPCClient, c *BaseClient) {
		blockID := ids.New()
		executionResult := &entities.ExecutionResult{
			PreviousResultId: ids.New().Bytes(),
			BlockId:          blockID.Bytes(),
			Chunks: []*entities.Chunk{
				{
					CollectionIndex:      0,
					StartState:           ids.New().Bytes(),
					EventCollection:      ids.New().Bytes(),
					BlockId:              blockID.Bytes(),
					TotalComputationUsed: 22,
					NumberOfTransactions: 33,
					Index:                0,
					EndState:             ids.New().Bytes(),
				},
				{
					CollectionIndex:      1,
					StartState:           ids.New().Bytes(),
					EventCollection:      ids.New().Bytes(),
					BlockId:              blockID.Bytes(),
					TotalComputationUsed: 222,
					NumberOfTransactions: 333,
					Index:                1,
					EndState:             ids.New().Bytes(),
				},
			},
			ServiceEvents: []*entities.ServiceEvent{
				{
					Type:    "serviceEvent",
					Payload: []byte("{\"whatever\":21}"),
				},
			},
		}
		result := &access.ExecutionResultForBlockIDResponse{
			ExecutionResult: executionResult,
		}
		rpc.On("GetExecutionResultForBlockID", ctx, &access.GetExecutionResultForBlockIDRequest{
			BlockId: blockID.Bytes(),
		}).Return(result, nil)

		res, err := c.GetExecutionResultForBlockID(ctx, blockID)
		assert.NoError(t, err)

		require.NotNil(t, res)

		require.Len(t, res.Chunks, len(executionResult.Chunks))
		require.Len(t, res.ServiceEvents, len(executionResult.ServiceEvents))

		assert.Equal(t, res.BlockID.Bytes(), executionResult.BlockId)
		assert.Equal(t, res.PreviousResultID.Bytes(), executionResult.PreviousResultId)

		for i, chunk := range res.Chunks {
			assert.Equal(t, chunk.BlockID[:], executionResult.Chunks[i].BlockId)
			assert.Equal(t, chunk.Index, executionResult.Chunks[i].Index)
			assert.Equal(t, uint32(chunk.CollectionIndex), executionResult.Chunks[i].CollectionIndex)
			assert.Equal(t, chunk.StartState[:], executionResult.Chunks[i].StartState)
			assert.Equal(t, []byte(chunk.EventCollection), executionResult.Chunks[i].EventCollection)
			assert.Equal(t, chunk.TotalComputationUsed, executionResult.Chunks[i].TotalComputationUsed)
			assert.Equal(t, uint32(chunk.NumberOfTransactions), executionResult.Chunks[i].NumberOfTransactions)
			assert.Equal(t, chunk.EndState[:], executionResult.Chunks[i].EndState)
		}

		for i, serviceEvent := range res.ServiceEvents {
			assert.Equal(t, serviceEvent.Type, executionResult.ServiceEvents[i].Type)
			assert.Equal(t, serviceEvent.Payload, executionResult.ServiceEvents[i].Payload)
		}

	}))

	t.Run("Not found error", clientTest(func(t *testing.T, ctx context.Context, rpc *mocks.MockRPCClient, c *BaseClient) {
		blockId := ids.New()

		rpc.On("GetExecutionResultForBlockID", ctx, &access.GetExecutionResultForBlockIDRequest{
			BlockId: blockId.Bytes(),
		}).Return(nil, errNotFound)

		res, err := c.GetExecutionResultForBlockID(ctx, blockId)
		assert.Error(t, err)
		assert.Nil(t, res)
		assert.Equal(t, codes.NotFound, status.Code(err))
	}))
}

func TestClient_GetExecutionResultByID(t *testing.T) {
	ids := test.IdentifierGenerator()
	t.Run("Success", clientTest(func(t *testing.T, ctx context.Context, rpc *mocks.MockRPCClient, c *BaseClient) {
		blockID := ids.New()
		executionResult := &entities.ExecutionResult{
			PreviousResultId: ids.New().Bytes(),
			BlockId:          blockID.Bytes(),
			Chunks: []*entities.Chunk{
				{
					CollectionIndex:      0,
					StartState:           ids.New().Bytes(),
					EventCollection:      ids.New().Bytes(),
					BlockId:              blockID.Bytes(),
					TotalComputationUsed: 22,
					NumberOfTransactions: 33,
					Index:                0,
					EndState:             ids.New().Bytes(),
				},
				{
					CollectionIndex:      1,
					StartState:           ids.New().Bytes(),
					EventCollection:      ids.New().Bytes(),
					BlockId:              blockID.Bytes(),
					TotalComputationUsed: 222,
					NumberOfTransactions: 333,
					Index:                1,
					EndState:             ids.New().Bytes(),
				},
			},
			ServiceEvents: []*entities.ServiceEvent{
				{
					Type:    "serviceEvent",
					Payload: []byte("{\"whatever\":21}"),
				},
			},
		}
		result := &access.ExecutionResultByIDResponse{
			ExecutionResult: executionResult,
		}
		rpc.On("GetExecutionResultByID", ctx, &access.GetExecutionResultByIDRequest{
			Id: blockID.Bytes(),
		}).Return(result, nil)

		res, err := c.GetExecutionResultByID(ctx, blockID)
		assert.NoError(t, err)

		require.NotNil(t, res)

		require.Len(t, res.Chunks, len(executionResult.Chunks))
		require.Len(t, res.ServiceEvents, len(executionResult.ServiceEvents))

		assert.Equal(t, res.BlockID.Bytes(), executionResult.BlockId)
		assert.Equal(t, res.PreviousResultID.Bytes(), executionResult.PreviousResultId)

		for i, chunk := range res.Chunks {
			assert.Equal(t, chunk.BlockID[:], executionResult.Chunks[i].BlockId)
			assert.Equal(t, chunk.Index, executionResult.Chunks[i].Index)
			assert.Equal(t, uint32(chunk.CollectionIndex), executionResult.Chunks[i].CollectionIndex)
			assert.Equal(t, chunk.StartState[:], executionResult.Chunks[i].StartState)
			assert.Equal(t, []byte(chunk.EventCollection), executionResult.Chunks[i].EventCollection)
			assert.Equal(t, chunk.TotalComputationUsed, executionResult.Chunks[i].TotalComputationUsed)
			assert.Equal(t, uint32(chunk.NumberOfTransactions), executionResult.Chunks[i].NumberOfTransactions)
			assert.Equal(t, chunk.EndState[:], executionResult.Chunks[i].EndState)
		}

		for i, serviceEvent := range res.ServiceEvents {
			assert.Equal(t, serviceEvent.Type, executionResult.ServiceEvents[i].Type)
			assert.Equal(t, serviceEvent.Payload, executionResult.ServiceEvents[i].Payload)
		}

	}))

	t.Run("Not found error", clientTest(func(t *testing.T, ctx context.Context, rpc *mocks.MockRPCClient, c *BaseClient) {
		id := ids.New()

		rpc.On("GetExecutionResultByID", ctx, &access.GetExecutionResultByIDRequest{
			Id: id.Bytes(),
		}).Return(nil, errNotFound)

		res, err := c.GetExecutionResultByID(ctx, id)
		assert.Error(t, err)
		assert.Nil(t, res)
		assert.Equal(t, codes.NotFound, status.Code(err))
	}))
}

func TestClient_SubscribeExecutionData(t *testing.T) {
	ids := test.IdentifierGenerator()

	t.Run("Happy Path - by height", executionDataClientTest(func(t *testing.T, ctx context.Context, rpc *mocks.MockExecutionDataRPCClient, c *BaseClient) {
		responseCount := uint64(1000)
		startHeight := uint64(10)

		req := executiondata.SubscribeExecutionDataRequest{
			StartBlockHeight:     startHeight,
			EventEncodingVersion: entities.EventEncodingVersion_CCF_V0,
		}

		ctx, cancel := context.WithCancel(ctx)
		stream := &mockExecutionDataStream{ctx: ctx}
		for i := startHeight; i < startHeight+responseCount; i++ {
			stream.responses = append(stream.responses, generateExecutionDataResponse(t, ids.New(), i))
		}

		rpc.On("SubscribeExecutionData", ctx, mock.Anything).
			Return(stream, nil).
			Run(assertSubscribeExecutionDataArgs(t, &req))

		eventCh, errCh, err := c.SubscribeExecutionDataByBlockHeight(ctx, startHeight)
		require.NoError(t, err)

		wg := sync.WaitGroup{}
		wg.Add(1)
		go assertNoErrors(t, errCh, wg.Done)

		i := 0
		for response := range eventCh {
			assert.Equal(t, stream.responses[i].BlockHeight, response.Height)
			assert.Equal(t, stream.responses[i].BlockExecutionData.BlockId[:], response.ExecutionData.BlockID[:])
			assert.Equal(t, stream.responses[i].BlockTimestamp.AsTime(), response.BlockTimestamp)
			i++
			if i == len(stream.responses) {
				cancel()
				break
			}
		}

		wg.Wait()
	}))

	t.Run("Happy Path - by block ID", executionDataClientTest(func(t *testing.T, ctx context.Context, rpc *mocks.MockExecutionDataRPCClient, c *BaseClient) {
		responseCount := uint64(1000)
		startBlockID := ids.New()
		startHeight := uint64(10)

		req := executiondata.SubscribeExecutionDataRequest{
			StartBlockId:         startBlockID[:],
			EventEncodingVersion: entities.EventEncodingVersion_CCF_V0,
		}

		ctx, cancel := context.WithCancel(ctx)
		stream := &mockExecutionDataStream{ctx: ctx}
		for i := startHeight; i < startHeight+responseCount; i++ {
			stream.responses = append(stream.responses, generateExecutionDataResponse(t, ids.New(), i))
		}

		rpc.On("SubscribeExecutionData", ctx, mock.Anything).
			Return(stream, nil).
			Run(assertSubscribeExecutionDataArgs(t, &req))

		eventCh, errCh, err := c.SubscribeExecutionDataByBlockID(ctx, startBlockID)
		require.NoError(t, err)

		wg := sync.WaitGroup{}
		wg.Add(1)
		go assertNoErrors(t, errCh, wg.Done)

		i := 0
		for response := range eventCh {
			assert.Equal(t, stream.responses[i].BlockHeight, response.Height)
			assert.Equal(t, stream.responses[i].BlockExecutionData.BlockId[:], response.ExecutionData.BlockID[:])
			assert.Equal(t, stream.responses[i].BlockTimestamp.AsTime(), response.BlockTimestamp)
			i++
			if i == len(stream.responses) {
				cancel()
				break
			}
		}

		wg.Wait()
	}))

	// Test that SubscribeExecutionData returns an error and closes the subscription if the stream returns an error
	t.Run("Returns error from stream", executionDataClientTest(func(t *testing.T, ctx context.Context, rpc *mocks.MockExecutionDataRPCClient, c *BaseClient) {
		startHeight := uint64(10)

		req := executiondata.SubscribeExecutionDataRequest{
			StartBlockHeight:     startHeight,
			EventEncodingVersion: entities.EventEncodingVersion_CCF_V0,
		}

		stream := &mockExecutionDataStream{
			err: status.Error(codes.Internal, "internal error"),
		}

		rpc.On("SubscribeExecutionData", ctx, mock.Anything).
			Return(stream, nil).
			Run(assertSubscribeExecutionDataArgs(t, &req))

		eventCh, errCh, err := c.SubscribeExecutionDataByBlockHeight(ctx, startHeight)
		require.NoError(t, err)

		wg := sync.WaitGroup{}
		wg.Add(1)
		go assertNoEvents(t, eventCh, wg.Done)

		i := 0
		for err := range errCh {
			assert.ErrorIs(t, err, stream.err)
			i++
			if i > 1 {
				t.Fatal("should only receive one error")
			}
		}

		wg.Wait()
	}))

	// Test that SubscribeExecutionData returns an error and closes the subscription if an error is encountered while converting the response
	t.Run("Returns error from convert", executionDataClientTest(func(t *testing.T, ctx context.Context, rpc *mocks.MockExecutionDataRPCClient, c *BaseClient) {
		startHeight := uint64(10)

		req := executiondata.SubscribeExecutionDataRequest{
			StartBlockHeight:     startHeight,
			EventEncodingVersion: entities.EventEncodingVersion_CCF_V0,
		}

		stream := &mockExecutionDataStream{ctx: ctx}
		stream.responses = append(stream.responses, &executiondata.SubscribeExecutionDataResponse{
			BlockHeight:        startHeight,
			BlockExecutionData: nil, // nil BlockExecutionData should cause an error
		})

		rpc.On("SubscribeExecutionData", ctx, mock.Anything).
			Return(stream, nil).
			Run(assertSubscribeExecutionDataArgs(t, &req))

		eventCh, errCh, err := c.SubscribeExecutionDataByBlockHeight(ctx, startHeight)
		require.NoError(t, err)

		wg := sync.WaitGroup{}
		wg.Add(1)
		go assertNoEvents(t, eventCh, wg.Done)

		i := 0
		for err := range errCh {
			assert.Error(t, err, stream.err)
			i++
			if i > 1 {
				t.Fatal("should only receive one error")
			}
		}

		wg.Wait()
	}))
}

func TestClient_SubscribeEvents(t *testing.T) {
	ids := test.IdentifierGenerator()
	events := test.EventGenerator(flow.EventEncodingVersionCCF)
	addresses := test.AddressGenerator()

	getEvents := func(count int) []flow.Event {
		res := make([]flow.Event, count)
		for i := 0; i < count; i++ {
			res[i] = events.New()
		}
		return res
	}

	t.Run("Happy Path - by height", executionDataClientTest(func(t *testing.T, ctx context.Context, rpc *mocks.MockExecutionDataRPCClient, c *BaseClient) {
		responseCount := uint64(1000)
		startHeight := uint64(10)
		filter := flow.EventFilter{
			EventTypes: []string{events.New().Type, events.New().Type},
			Addresses:  []string{addresses.New().String(), addresses.New().String()},
			Contracts:  []string{"A.0.B", "A.1.C"},
		}

		req := executiondata.SubscribeEventsRequest{
			Filter: &executiondata.EventFilter{
				EventType: filter.EventTypes,
				Address:   filter.Addresses,
				Contract:  filter.Contracts,
			},
			EventEncodingVersion: entities.EventEncodingVersion_CCF_V0,
			HeartbeatInterval:    1234,
			StartBlockHeight:     startHeight,
		}

		ctx, cancel := context.WithCancel(ctx)
		stream := &mockEventStream{ctx: ctx}
		for i := startHeight; i < startHeight+responseCount; i++ {
			stream.responses = append(stream.responses, generateEventResponse(t, ids.New(), i, getEvents(2), flow.EventEncodingVersionCCF))
		}

		rpc.On("SubscribeEvents", ctx, mock.Anything).
			Return(stream, nil).
			Run(assertSubscribeEventsArgs(t, &req))

		eventCh, errCh, err := c.SubscribeEventsByBlockHeight(ctx, startHeight, filter, WithHeartbeatInterval(req.HeartbeatInterval))
		require.NoError(t, err)

		wg := sync.WaitGroup{}
		wg.Add(1)
		go assertNoErrors(t, errCh, wg.Done)

		i := 0
		for response := range eventCh {
			assert.Equal(t, stream.responses[i].BlockHeight, response.Height)
			assert.Equal(t, stream.responses[i].BlockId, response.BlockID[:])
			assert.Equal(t, len(stream.responses[i].Events), len(response.Events))
			i++
			if i == len(stream.responses) {
				cancel()
				break
			}
		}

		wg.Wait()
	}))

	t.Run("Happy Path - by block ID", executionDataClientTest(func(t *testing.T, ctx context.Context, rpc *mocks.MockExecutionDataRPCClient, c *BaseClient) {
		responseCount := uint64(1000)
		startBlockID := ids.New()
		startHeight := uint64(10)
		filter := flow.EventFilter{
			EventTypes: []string{events.New().Type, events.New().Type},
			Addresses:  []string{addresses.New().String(), addresses.New().String()},
			Contracts:  []string{"A.0.B", "A.1.C"},
		}

		req := executiondata.SubscribeEventsRequest{
			Filter: &executiondata.EventFilter{
				EventType: filter.EventTypes,
				Address:   filter.Addresses,
				Contract:  filter.Contracts,
			},
			EventEncodingVersion: entities.EventEncodingVersion_CCF_V0,
			HeartbeatInterval:    1234,
			StartBlockId:         startBlockID[:],
		}

		ctx, cancel := context.WithCancel(ctx)
		stream := &mockEventStream{ctx: ctx}
		for i := startHeight; i < startHeight+responseCount; i++ {
			stream.responses = append(stream.responses, generateEventResponse(t, ids.New(), i, getEvents(2), flow.EventEncodingVersionCCF))
		}

		rpc.On("SubscribeEvents", ctx, mock.Anything).
			Return(stream, nil).
			Run(assertSubscribeEventsArgs(t, &req))

		eventCh, errCh, err := c.SubscribeEventsByBlockID(ctx, startBlockID, filter, WithHeartbeatInterval(req.HeartbeatInterval))
		require.NoError(t, err)

		wg := sync.WaitGroup{}
		wg.Add(1)
		go assertNoErrors(t, errCh, wg.Done)

		i := 0
		for response := range eventCh {
			assert.Equal(t, stream.responses[i].BlockHeight, response.Height)
			assert.Equal(t, stream.responses[i].BlockId, response.BlockID[:])
			assert.Equal(t, len(stream.responses[i].Events), len(response.Events))
			i++
			if i == len(stream.responses) {
				cancel()
				break
			}
		}

		wg.Wait()
	}))

	// Test that SubscribeEvents returns an error and closes the subscription if the stream returns an error
	t.Run("Returns error from stream", executionDataClientTest(func(t *testing.T, ctx context.Context, rpc *mocks.MockExecutionDataRPCClient, c *BaseClient) {
		startHeight := uint64(10)
		filter := flow.EventFilter{}

		req := executiondata.SubscribeEventsRequest{
			Filter: &executiondata.EventFilter{
				EventType: filter.EventTypes,
				Address:   filter.Addresses,
				Contract:  filter.Contracts,
			},
			EventEncodingVersion: entities.EventEncodingVersion_CCF_V0,
			HeartbeatInterval:    100,
			StartBlockHeight:     startHeight,
		}

		stream := &mockEventStream{
			err: status.Error(codes.Internal, "internal error"),
		}

		rpc.On("SubscribeEvents", ctx, mock.Anything).
			Return(stream, nil).
			Run(assertSubscribeEventsArgs(t, &req))

		eventCh, errCh, err := c.SubscribeEventsByBlockHeight(ctx, startHeight, filter)
		require.NoError(t, err)

		wg := sync.WaitGroup{}
		wg.Add(1)
		go assertNoEvents(t, eventCh, wg.Done)

		i := 0
		for err := range errCh {
			assert.ErrorIs(t, err, stream.err)
			i++
			if i > 1 {
				t.Fatal("should only receive one error")
			}
		}

		wg.Wait()
	}))

	// Test that SubscribeEvents returns an error and closes the subscription if an error is encountered while converting the response
	t.Run("Returns error from convert", executionDataClientTest(func(t *testing.T, ctx context.Context, rpc *mocks.MockExecutionDataRPCClient, c *BaseClient) {
		startHeight := uint64(10)
		filter := flow.EventFilter{}

		req := executiondata.SubscribeEventsRequest{
			Filter: &executiondata.EventFilter{
				EventType: filter.EventTypes,
				Address:   filter.Addresses,
				Contract:  filter.Contracts,
			},
			EventEncodingVersion: entities.EventEncodingVersion_CCF_V0,
			HeartbeatInterval:    100,
			StartBlockHeight:     startHeight,
		}

		stream := &mockEventStream{ctx: ctx}
		stream.responses = append(stream.responses, generateEventResponse(t, ids.New(), startHeight, getEvents(2), flow.EventEncodingVersionCCF))

		// corrupt the event payload
		stream.responses[0].Events[0].Payload[0] = 'x'

		rpc.On("SubscribeEvents", ctx, mock.Anything).
			Return(stream, nil).
			Run(assertSubscribeEventsArgs(t, &req))

		eventCh, errCh, err := c.SubscribeEventsByBlockHeight(ctx, startHeight, filter, WithHeartbeatInterval(req.HeartbeatInterval))
		require.NoError(t, err)

		wg := sync.WaitGroup{}
		wg.Add(1)
		go assertNoEvents(t, eventCh, wg.Done)

		i := 0
		for err := range errCh {
			assert.Error(t, err, stream.err)
			i++
			if i > 1 {
				t.Fatal("should only receive one error")
			}
		}

		wg.Wait()
	}))
}

func TestClient_SubscribeAccountStatuses(t *testing.T) {
	filter := flow.AccountStatusFilter{}
	accounts := test.AccountGenerator()
	blocks := test.BlockGenerator()

	generateAccountStatusesResponses := func(count uint64) []*executiondata.SubscribeAccountStatusesResponse {
		var resBlockHeaders []*executiondata.SubscribeAccountStatusesResponse

		for i := uint64(0); i < count; i++ {
			account := convert.AccountToMessage(*accounts.New())
			results := []*executiondata.SubscribeAccountStatusesResponse_Result{
				{
					Address: account.Address,
				},
			}

			block := blocks.New()
			resBlockHeaders = append(resBlockHeaders, &executiondata.SubscribeAccountStatusesResponse{
				BlockId:      block.ID.Bytes(),
				BlockHeight:  block.Height,
				MessageIndex: i,
				Results:      results,
			})
		}

		return resBlockHeaders
	}

	t.Run("Happy Path - from start height", executionDataClientTest(func(t *testing.T, ctx context.Context, rpc *mocks.MockExecutionDataRPCClient, c *BaseClient) {
		startHeight := uint64(1)
		responseCount := uint64(100)

		ctx, cancel := context.WithCancel(ctx)
		stream := &mockAccountStatutesClientStream{
			ctx:       ctx,
			responses: generateAccountStatusesResponses(responseCount),
		}

		rpc.
			On("SubscribeAccountStatusesFromStartHeight", ctx, mock.Anything).
			Return(stream, nil)

		accountStatusesCh, errCh, err := c.SubscribeAccountStatusesFromStartHeight(ctx, startHeight, filter)
		require.NoError(t, err)

		wg := sync.WaitGroup{}
		wg.Add(1)
		go assertNoErrors(t, errCh, wg.Done)

		for i := uint64(0); i < responseCount; i++ {
			actualAccountStatus := <-accountStatusesCh

			blockId := convert.MessageToIdentifier(stream.responses[i].GetBlockId())
			require.Equal(t, blockId, actualAccountStatus.BlockID)

			blockHeight := stream.responses[i].GetBlockHeight()
			require.Equal(t, blockHeight, actualAccountStatus.BlockHeight)

			messageIndex := stream.responses[i].GetMessageIndex()
			require.Equal(t, messageIndex, actualAccountStatus.MessageIndex)

			results, err := convert.MessageToAccountStatusResults(stream.responses[i].GetResults())
			require.NoError(t, err)
			require.Equal(t, results, actualAccountStatus.Results)
		}
		cancel()

		wg.Wait()
	}))

	t.Run("Happy Path - from start block id", executionDataClientTest(func(t *testing.T, ctx context.Context, rpc *mocks.MockExecutionDataRPCClient, c *BaseClient) {
		responseCount := uint64(100)

		ctx, cancel := context.WithCancel(ctx)
		stream := &mockAccountStatutesClientStream{
			ctx:       ctx,
			responses: generateAccountStatusesResponses(responseCount),
		}

		rpc.
			On("SubscribeAccountStatusesFromStartBlockID", ctx, mock.Anything).
			Return(stream, nil)

		startBlockId := convert.MessageToIdentifier(stream.responses[0].GetBlockId())
		accountStatusesCh, errCh, err := c.SubscribeAccountStatusesFromStartBlockID(ctx, startBlockId, filter)
		require.NoError(t, err)

		wg := sync.WaitGroup{}
		wg.Add(1)
		go assertNoErrors(t, errCh, wg.Done)

		for i := uint64(0); i < responseCount; i++ {
			actualAccountStatus := <-accountStatusesCh

			blockId := convert.MessageToIdentifier(stream.responses[i].GetBlockId())
			require.Equal(t, blockId, actualAccountStatus.BlockID)

			blockHeight := stream.responses[i].GetBlockHeight()
			require.Equal(t, blockHeight, actualAccountStatus.BlockHeight)

			messageIndex := stream.responses[i].GetMessageIndex()
			require.Equal(t, messageIndex, actualAccountStatus.MessageIndex)

			results, err := convert.MessageToAccountStatusResults(stream.responses[i].GetResults())
			require.NoError(t, err)
			require.Equal(t, results, actualAccountStatus.Results)
		}
		cancel()

		wg.Wait()
	}))

	t.Run("Happy Path - from start latest block", executionDataClientTest(func(t *testing.T, ctx context.Context, rpc *mocks.MockExecutionDataRPCClient, c *BaseClient) {
		responseCount := uint64(100)

		ctx, cancel := context.WithCancel(ctx)
		stream := &mockAccountStatutesClientStream{
			ctx:       ctx,
			responses: generateAccountStatusesResponses(responseCount),
		}

		rpc.
			On("SubscribeAccountStatusesFromLatestBlock", ctx, mock.Anything).
			Return(stream, nil)

		accountStatusesCh, errCh, err := c.SubscribeAccountStatusesFromLatestBlock(ctx, filter)
		require.NoError(t, err)

		wg := sync.WaitGroup{}
		wg.Add(1)
		go assertNoErrors(t, errCh, wg.Done)

		for i := uint64(0); i < responseCount; i++ {
			actualAccountStatus := <-accountStatusesCh

			blockId := convert.MessageToIdentifier(stream.responses[i].GetBlockId())
			require.Equal(t, blockId, actualAccountStatus.BlockID)

			blockHeight := stream.responses[i].GetBlockHeight()
			require.Equal(t, blockHeight, actualAccountStatus.BlockHeight)

			messageIndex := stream.responses[i].GetMessageIndex()
			require.Equal(t, messageIndex, actualAccountStatus.MessageIndex)

			results, err := convert.MessageToAccountStatusResults(stream.responses[i].GetResults())
			require.NoError(t, err)
			require.Equal(t, results, actualAccountStatus.Results)
		}
		cancel()

		wg.Wait()
	}))

	t.Run("Stream returns error", executionDataClientTest(func(t *testing.T, ctx context.Context, rpc *mocks.MockExecutionDataRPCClient, c *BaseClient) {
		ctx, cancel := context.WithCancel(ctx)
		stream := &mockAccountStatutesClientStream{
			ctx: ctx,
			err: status.Error(codes.Internal, "internal error"),
		}

		rpc.
			On("SubscribeAccountStatusesFromLatestBlock", ctx, mock.Anything).
			Return(stream, nil)

		accountStatuses, errCh, err := c.SubscribeAccountStatusesFromLatestBlock(ctx, filter)
		require.NoError(t, err)

		wg := sync.WaitGroup{}
		wg.Add(1)
		go assertNoAccountStatuses(t, accountStatuses, wg.Done)

		errorCount := 0
		for e := range errCh {
			require.Error(t, e)
			require.ErrorIs(t, e, stream.err)
			errorCount += 1
		}
		cancel()

		require.Equalf(t, 1, errorCount, "only 1 error is expected")

		wg.Wait()
	}))

	t.Run("Messages are not ordered", executionDataClientTest(func(t *testing.T, ctx context.Context, rpc *mocks.MockExecutionDataRPCClient, c *BaseClient) {
		generateUnorderedAccountStatusesResponses := func(count uint64) []*executiondata.SubscribeAccountStatusesResponse {
			resBlockHeaders := generateAccountStatusesResponses(count)
			resBlockHeaders[1].MessageIndex += 1
			return resBlockHeaders
		}

		ctx, cancel := context.WithCancel(ctx)
		defer cancel()

		stream := &mockAccountStatutesClientStream{
			ctx:       ctx,
			err:       status.Error(codes.Internal, "message received out of order"),
			responses: generateUnorderedAccountStatusesResponses(2),
		}

		rpc.
			On("SubscribeAccountStatusesFromLatestBlock", ctx, mock.Anything).
			Return(stream, nil)

		accountStatusesCh, errCh, err := c.SubscribeAccountStatusesFromLatestBlock(ctx, filter)
		require.NoError(t, err)

		wg := sync.WaitGroup{}

		wg.Add(1)
		go func() {
			defer wg.Done()

			for accStatus := range accountStatusesCh {
				// we expect stream to send at least 1 account
				require.Equal(t, accStatus.MessageIndex, 0)
			}
		}()

		wg.Add(1)
		go func() {
			defer wg.Done()

			errorCount := 0
			for e := range errCh {
				require.Error(t, e)
				require.ErrorIs(t, e, stream.err)
				errorCount += 1
			}

			require.Equalf(t, 1, errorCount, "only 1 error is expected")
		}()

		wg.Wait()
	}))
}

func generateEventResponse(t *testing.T, blockID flow.Identifier, height uint64, events []flow.Event, encoding flow.EventEncodingVersion) *executiondata.SubscribeEventsResponse {
	responseEvents := make([]*entities.Event, 0, len(events))
	for _, e := range events {
		eventMsg, err := convert.EventToMessage(e, encoding)
		require.NoError(t, err)
		responseEvents = append(responseEvents, eventMsg)
	}

	return &executiondata.SubscribeEventsResponse{
		BlockHeight: height,
		BlockId:     blockID[:],
		Events:      responseEvents,
	}
}

func generateExecutionDataResponse(t *testing.T, blockID flow.Identifier, height uint64) *executiondata.SubscribeExecutionDataResponse {
	return &executiondata.SubscribeExecutionDataResponse{
		BlockHeight: height,
		BlockExecutionData: &entities.BlockExecutionData{
			BlockId:            blockID[:],
			ChunkExecutionData: []*entities.ChunkExecutionData{},
		},
		BlockTimestamp: timestamppb.Now(),
	}
}

func assertSubscribeEventsArgs(t *testing.T, expected *executiondata.SubscribeEventsRequest) func(args mock.Arguments) {
	return func(args mock.Arguments) {
		actual, ok := args.Get(1).(*executiondata.SubscribeEventsRequest)
		require.True(t, ok)

		assert.Equal(t, expected.Filter, actual.Filter)
		assert.Equal(t, expected.EventEncodingVersion, actual.EventEncodingVersion)
		assert.Equal(t, expected.HeartbeatInterval, actual.HeartbeatInterval)
		assert.Equal(t, expected.StartBlockHeight, actual.StartBlockHeight)
		assert.Equal(t, expected.StartBlockId, actual.StartBlockId)
	}
}

func assertSubscribeExecutionDataArgs(t *testing.T, expected *executiondata.SubscribeExecutionDataRequest) func(args mock.Arguments) {
	return func(args mock.Arguments) {
		actual, ok := args.Get(1).(*executiondata.SubscribeExecutionDataRequest)
		require.True(t, ok)

		assert.Equal(t, expected.EventEncodingVersion, actual.EventEncodingVersion)
		assert.Equal(t, expected.StartBlockHeight, actual.StartBlockHeight)
		assert.Equal(t, expected.StartBlockId, actual.StartBlockId)
	}
}

func assertNoErrors(t *testing.T, errCh <-chan error, done func()) {
	defer done()
	for err := range errCh {
		require.NoError(t, err)
	}
}

func assertNoEvents[T any](t *testing.T, eventCh <-chan T, done func()) {
	defer done()
	for range eventCh {
		t.Fatal("should not receive events")
	}
}

func assertNoAccountStatuses(t *testing.T, accountStatusesChan <-chan flow.AccountStatus, done func()) {
	defer done()
	for range accountStatusesChan {
		require.FailNow(t, "should not receive account statuses")
	}
}

type mockEventStream struct {
	grpc.ClientStream

	ctx       context.Context
	err       error
	offset    int
	responses []*executiondata.SubscribeEventsResponse
}

func (m *mockEventStream) Recv() (*executiondata.SubscribeEventsResponse, error) {
	if m.err != nil {
		return nil, m.err
	}

	if m.offset >= len(m.responses) {
		<-m.ctx.Done()
		return nil, io.EOF
	}
	defer func() { m.offset++ }()

	return m.responses[m.offset], nil
}

type mockExecutionDataStream struct {
	grpc.ClientStream

	ctx       context.Context
	err       error
	offset    int
	responses []*executiondata.SubscribeExecutionDataResponse
}

func (m *mockExecutionDataStream) Recv() (*executiondata.SubscribeExecutionDataResponse, error) {
	if m.err != nil {
		return nil, m.err
	}

	if m.offset >= len(m.responses) {
		<-m.ctx.Done()
		return nil, io.EOF
	}
	defer func() { m.offset++ }()

	return m.responses[m.offset], nil
}

func TestClient_SubscribeBlocks(t *testing.T) {
	blocks := test.BlockGenerator()

	generateBlockResponses := func(count uint64) []*access.SubscribeBlocksResponse {
		var resBlocks []*access.SubscribeBlocksResponse

		for i := uint64(0); i < count; i++ {
			b, err := convert.BlockToMessage(*blocks.New())
			require.NoError(t, err)

			resBlocks = append(resBlocks, &access.SubscribeBlocksResponse{
				Block: b,
			})
		}

		return resBlocks
	}

	t.Run("Happy Path - from start height", clientTest(func(t *testing.T, ctx context.Context, rpc *mocks.MockRPCClient, c *BaseClient) {
		startHeight := uint64(1)
		responseCount := uint64(100)

		ctx, cancel := context.WithCancel(ctx)
		stream := &mockBlockClientStream[access.SubscribeBlocksResponse]{
			ctx:       ctx,
			responses: generateBlockResponses(responseCount),
		}

		rpc.
			On("SubscribeBlocksFromStartHeight", ctx, mock.Anything).
			Return(stream, nil)

		blockCh, errCh, err := c.SubscribeBlocksFromStartHeight(ctx, startHeight, flow.BlockStatusFinalized)
		require.NoError(t, err)

		wg := sync.WaitGroup{}
		wg.Add(1)
		go assertNoErrors(t, errCh, wg.Done)

		for i := uint64(0); i < responseCount; i++ {
			actualBlock := <-blockCh
			expectedBlock, err := convert.MessageToBlock(stream.responses[i].GetBlock())
			require.NoError(t, err)
			require.Equal(t, expectedBlock, actualBlock)
		}
		cancel()

		wg.Wait()
	}))

	t.Run("Happy Path - from start block id", clientTest(func(t *testing.T, ctx context.Context, rpc *mocks.MockRPCClient, c *BaseClient) {
		responseCount := uint64(100)

		ctx, cancel := context.WithCancel(ctx)
		stream := &mockBlockClientStream[access.SubscribeBlocksResponse]{
			ctx:       ctx,
			responses: generateBlockResponses(responseCount),
		}

		rpc.
			On("SubscribeBlocksFromStartBlockID", ctx, mock.Anything).
			Return(stream, nil)

		startBlockID := convert.MessageToIdentifier(stream.responses[0].Block.Id)
		blockCh, errCh, err := c.SubscribeBlocksFromStartBlockID(ctx, startBlockID, flow.BlockStatusFinalized)
		require.NoError(t, err)

		wg := sync.WaitGroup{}
		wg.Add(1)
		go assertNoErrors(t, errCh, wg.Done)

		for i := uint64(0); i < responseCount; i++ {
			actualBlock := <-blockCh
			expectedBlock, err := convert.MessageToBlock(stream.responses[i].GetBlock())
			require.NoError(t, err)
			require.Equal(t, expectedBlock, actualBlock)
		}
		cancel()

		wg.Wait()
	}))

	t.Run("Happy Path - from latest", clientTest(func(t *testing.T, ctx context.Context, rpc *mocks.MockRPCClient, c *BaseClient) {
		responseCount := uint64(100)

		ctx, cancel := context.WithCancel(ctx)
		stream := &mockBlockClientStream[access.SubscribeBlocksResponse]{
			ctx:       ctx,
			responses: generateBlockResponses(responseCount),
		}

		rpc.
			On("SubscribeBlocksFromLatest", ctx, mock.Anything).
			Return(stream, nil)

		blockCh, errCh, err := c.SubscribeBlocksFromLatest(ctx, flow.BlockStatusFinalized)
		require.NoError(t, err)

		wg := sync.WaitGroup{}
		wg.Add(1)
		go assertNoErrors(t, errCh, wg.Done)

		for i := uint64(0); i < responseCount; i++ {
			actualBlock := <-blockCh
			expectedBlock, err := convert.MessageToBlock(stream.responses[i].GetBlock())
			require.NoError(t, err)
			require.Equal(t, expectedBlock, actualBlock)
		}
		cancel()

		wg.Wait()
	}))

	t.Run("Stream returns error", clientTest(func(t *testing.T, ctx context.Context, rpc *mocks.MockRPCClient, c *BaseClient) {
		ctx, cancel := context.WithCancel(ctx)
		defer cancel()
		stream := &mockBlockClientStream[access.SubscribeBlocksResponse]{
			ctx: ctx,
			err: status.Error(codes.Internal, "internal error"),
		}

		rpc.
			On("SubscribeBlocksFromLatest", ctx, mock.Anything).
			Return(stream, nil)

		blockCh, errCh, err := c.SubscribeBlocksFromLatest(ctx, flow.BlockStatusFinalized)
		require.NoError(t, err)

		wg := sync.WaitGroup{}
		wg.Add(1)
		go assertNoBlocks(t, blockCh, wg.Done)

		errorCount := 0
		for e := range errCh {
			require.Error(t, e)
			require.ErrorIs(t, e, stream.err)
			errorCount += 1
		}
		require.Equalf(t, 1, errorCount, "only 1 error is expected")

		wg.Wait()
	}))
}

type mockBlockClientStream[SubscribeBlocksResponse any] struct {
	grpc.ClientStream

	ctx       context.Context
	err       error
	offset    int
	responses []*SubscribeBlocksResponse
}

func (s *mockBlockClientStream[SubscribeBlocksResponse]) Recv() (*SubscribeBlocksResponse, error) {
	if s.err != nil {
		return nil, s.err
	}

	if s.offset >= len(s.responses) {
		<-s.ctx.Done()
		return nil, io.EOF
	}
	defer func() { s.offset++ }()

	return s.responses[s.offset], nil
}

func assertNoBlocks[T any](t *testing.T, blocksCh <-chan T, done func()) {
	defer done()
	for range blocksCh {
		require.FailNow(t, "should not receive blocks")
	}
}

func TestClient_SendAndSubscribeTransactionStatuses(t *testing.T) {
	transactions := test.TransactionGenerator()

	generateTransactionStatusResponses := func(count uint64, encodingVersion flow.EventEncodingVersion) []*access.SendAndSubscribeTransactionStatusesResponse {
		var resTransactionResults []*access.SendAndSubscribeTransactionStatusesResponse
		results := test.TransactionResultGenerator(encodingVersion)

		for i := uint64(0); i < count; i++ {
			expectedResult := results.New()
			transactionResult, _ := convert.TransactionResultToMessage(expectedResult, encodingVersion)

			response := &access.SendAndSubscribeTransactionStatusesResponse{
				TransactionResults: transactionResult,
				MessageIndex:       i,
			}

			resTransactionResults = append(resTransactionResults, response)
		}

		return resTransactionResults
	}

	t.Run("Happy Path - CCF", clientTest(func(t *testing.T, ctx context.Context, rpc *mocks.MockRPCClient, c *BaseClient) {
		responseCount := uint64(100)
		tx := transactions.New()

		ctx, cancel := context.WithCancel(ctx)
		stream := &mockTransactionStatusesClientStream{
			ctx:       ctx,
			responses: generateTransactionStatusResponses(responseCount, flow.EventEncodingVersionCCF),
		}

		rpc.On("SendAndSubscribeTransactionStatuses", ctx, mock.Anything).Return(stream, nil)

		txResultCh, errCh, err := c.SendAndSubscribeTransactionStatuses(ctx, *tx)
		require.NoError(t, err)

		wg := sync.WaitGroup{}
		wg.Add(1)
		go assertNoErrors(t, errCh, wg.Done)

		expectedCounter := uint64(0)

		for i := uint64(0); i < responseCount; i++ {
			actualTxResult := <-txResultCh
			expectedTxResult, err := convert.MessageToTransactionResult(stream.responses[i].GetTransactionResults(), DefaultClientOptions().jsonOptions)
			require.NoError(t, err)
			require.Equal(t, expectedTxResult, actualTxResult)
			require.Equal(t, expectedCounter, stream.responses[i].MessageIndex)

			expectedCounter++
		}
		cancel()

		wg.Wait()
	}))

	t.Run("Happy Path - JSON-CDC", clientTest(func(t *testing.T, ctx context.Context, rpc *mocks.MockRPCClient, c *BaseClient) {
		responseCount := uint64(100)
		tx := transactions.New()

		ctx, cancel := context.WithCancel(ctx)
		stream := &mockTransactionStatusesClientStream{
			ctx:       ctx,
			responses: generateTransactionStatusResponses(responseCount, flow.EventEncodingVersionJSONCDC),
		}

		rpc.On("SendAndSubscribeTransactionStatuses", ctx, mock.Anything).Return(stream, nil)

		txResultCh, errCh, err := c.SendAndSubscribeTransactionStatuses(ctx, *tx)
		require.NoError(t, err)

		wg := sync.WaitGroup{}
		wg.Add(1)
		go assertNoErrors(t, errCh, wg.Done)

		expectedCounter := uint64(0)
		for i := uint64(0); i < responseCount; i++ {
			actualTxResult := <-txResultCh
			expectedTxResult, err := convert.MessageToTransactionResult(stream.responses[i].GetTransactionResults(), DefaultClientOptions().jsonOptions)
			require.NoError(t, err)
			require.Equal(t, expectedTxResult, actualTxResult)
			require.Equal(t, expectedCounter, stream.responses[i].MessageIndex)

			expectedCounter++
		}
		cancel()

		wg.Wait()
	}))

	t.Run("Stream returns error", clientTest(func(t *testing.T, ctx context.Context, rpc *mocks.MockRPCClient, c *BaseClient) {
		ctx, cancel := context.WithCancel(ctx)
		stream := &mockTransactionStatusesClientStream{
			ctx: ctx,
			err: status.Error(codes.Internal, "internal error"),
		}

		rpc.
			On("SendAndSubscribeTransactionStatuses", ctx, mock.Anything).
			Return(stream, nil)

		txResultChan, errCh, err := c.SendAndSubscribeTransactionStatuses(ctx, flow.Transaction{})
		require.NoError(t, err)

		wg := sync.WaitGroup{}
		wg.Add(1)
		go assertNoTxResults(t, txResultChan, wg.Done)

		errorCount := 0
		for e := range errCh {
			require.Error(t, e)
			require.ErrorIs(t, e, stream.err)
			errorCount += 1
		}
		cancel()

		require.Equalf(t, 1, errorCount, "only 1 error is expected")

		wg.Wait()
	}))

}

type mockTransactionStatusesClientStream struct {
	grpc.ClientStream

	ctx       context.Context
	err       error
	offset    int
	responses []*access.SendAndSubscribeTransactionStatusesResponse
}

func (m *mockTransactionStatusesClientStream) Recv() (*access.SendAndSubscribeTransactionStatusesResponse, error) {
	if m.err != nil {
		return nil, m.err
	}

	if m.offset >= len(m.responses) {
		<-m.ctx.Done()
		return nil, io.EOF
	}
	defer func() { m.offset++ }()

	return m.responses[m.offset], nil
}

func assertNoTxResults[TxStatus any](t *testing.T, txResultChan <-chan TxStatus, done func()) {
	defer done()
	for range txResultChan {
		require.FailNow(t, "should not receive txStatus")
	}
}

func TestClient_SubscribeBlockHeaders(t *testing.T) {
	blockHeaders := test.BlockHeaderGenerator()

	generateBlockHeaderResponses := func(count uint64) []*access.SubscribeBlockHeadersResponse {
		var resBlockHeaders []*access.SubscribeBlockHeadersResponse

		for i := uint64(0); i < count; i++ {
			header, err := convert.BlockHeaderToMessage(blockHeaders.New())
			require.NoError(t, err)

			resBlockHeaders = append(resBlockHeaders, &access.SubscribeBlockHeadersResponse{
				Header: header,
			})
		}

		return resBlockHeaders
	}

	t.Run("Happy Path - from start height", clientTest(func(t *testing.T, ctx context.Context, rpc *mocks.MockRPCClient, c *BaseClient) {
		startHeight := uint64(1)
		responseCount := uint64(100)

		ctx, cancel := context.WithCancel(ctx)
		stream := &mockBlockHeaderClientStream[access.SubscribeBlockHeadersResponse]{
			ctx:       ctx,
			responses: generateBlockHeaderResponses(responseCount),
		}

		rpc.
			On("SubscribeBlockHeadersFromStartHeight", ctx, mock.Anything).
			Return(stream, nil)

		blockHeadersCh, errCh, err := c.SubscribeBlockHeadersFromStartHeight(ctx, startHeight, flow.BlockStatusFinalized)
		require.NoError(t, err)

		wg := sync.WaitGroup{}
		wg.Add(1)
		go assertNoErrors(t, errCh, wg.Done)

		for i := uint64(0); i < responseCount; i++ {
			actualHeader := <-blockHeadersCh
			expectedHeader, err := convert.MessageToBlockHeader(stream.responses[i].GetHeader())
			require.NoError(t, err)
			require.Equal(t, expectedHeader, actualHeader)
		}
		cancel()

		wg.Wait()
	}))

	t.Run("Happy Path - from start block id", clientTest(func(t *testing.T, ctx context.Context, rpc *mocks.MockRPCClient, c *BaseClient) {
		responseCount := uint64(100)

		ctx, cancel := context.WithCancel(ctx)
		stream := &mockBlockHeaderClientStream[access.SubscribeBlockHeadersResponse]{
			ctx:       ctx,
			responses: generateBlockHeaderResponses(responseCount),
		}

		rpc.
			On("SubscribeBlockHeadersFromStartBlockID", ctx, mock.Anything).
			Return(stream, nil)

		startBlockID := convert.MessageToIdentifier(stream.responses[0].GetHeader().Id)
		blockHeadersCh, errCh, err := c.SubscribeBlockHeadersFromStartBlockID(ctx, startBlockID, flow.BlockStatusFinalized)
		require.NoError(t, err)

		wg := sync.WaitGroup{}
		wg.Add(1)
		go assertNoErrors(t, errCh, wg.Done)

		for i := uint64(0); i < responseCount; i++ {
			actualHeader := <-blockHeadersCh
			expectedHeader, err := convert.MessageToBlockHeader(stream.responses[i].GetHeader())
			require.NoError(t, err)
			require.Equal(t, expectedHeader, actualHeader)
		}
		cancel()

		wg.Wait()
	}))

	t.Run("Happy Path - from latest", clientTest(func(t *testing.T, ctx context.Context, rpc *mocks.MockRPCClient, c *BaseClient) {
		responseCount := uint64(100)

		ctx, cancel := context.WithCancel(ctx)
		stream := &mockBlockHeaderClientStream[access.SubscribeBlockHeadersResponse]{
			ctx:       ctx,
			responses: generateBlockHeaderResponses(responseCount),
		}

		rpc.
			On("SubscribeBlockHeadersFromLatest", ctx, mock.Anything).
			Return(stream, nil)

		blockHeadersCh, errCh, err := c.SubscribeBlockHeadersFromLatest(ctx, flow.BlockStatusFinalized)
		require.NoError(t, err)

		wg := sync.WaitGroup{}
		wg.Add(1)
		go assertNoErrors(t, errCh, wg.Done)

		for i := uint64(0); i < responseCount; i++ {
			actualHeader := <-blockHeadersCh
			expectedHeader, err := convert.MessageToBlockHeader(stream.responses[i].GetHeader())
			require.NoError(t, err)
			require.Equal(t, expectedHeader, actualHeader)
		}
		cancel()

		wg.Wait()
	}))

	t.Run("Stream returns error", clientTest(func(t *testing.T, ctx context.Context, rpc *mocks.MockRPCClient, c *BaseClient) {
		ctx, cancel := context.WithCancel(ctx)
		stream := &mockBlockHeaderClientStream[access.SubscribeBlockHeadersResponse]{
			ctx: ctx,
			err: status.Error(codes.Internal, "internal error"),
		}

		rpc.
			On("SubscribeBlockHeadersFromLatest", ctx, mock.Anything).
			Return(stream, nil)

		blockHeadersCh, errCh, err := c.SubscribeBlockHeadersFromLatest(ctx, flow.BlockStatusFinalized)
		require.NoError(t, err)

		wg := sync.WaitGroup{}
		wg.Add(1)
		go assertNoBlockHeaders(t, blockHeadersCh, wg.Done)

		errorCount := 0
		for e := range errCh {
			require.Error(t, e)
			require.ErrorIs(t, e, stream.err)
			errorCount += 1
		}
		cancel()

		require.Equalf(t, 1, errorCount, "only 1 error is expected")

		wg.Wait()
	}))
}

type mockBlockHeaderClientStream[SubscribeBlockHeadersResponse any] struct {
	grpc.ClientStream

	ctx       context.Context
	err       error
	offset    int
	responses []*SubscribeBlockHeadersResponse
}

func (s *mockBlockHeaderClientStream[SubscribeBlockHeadersResponse]) Recv() (*SubscribeBlockHeadersResponse, error) {
	if s.err != nil {
		return nil, s.err
	}

	if s.offset >= len(s.responses) {
		<-s.ctx.Done()
		return nil, io.EOF
	}
	defer func() { s.offset++ }()

	return s.responses[s.offset], nil
}

func assertNoBlockHeaders[BlockHeader any](t *testing.T, blockHeadersChan <-chan BlockHeader, done func()) {
	defer done()
	for range blockHeadersChan {
		require.FailNow(t, "should not receive block headers")
	}
}

<<<<<<< HEAD
type mockAccountStatutesClientStream struct {
=======
func TestClient_SubscribeBlockDigest(t *testing.T) {
	blockHeaders := test.BlockHeaderGenerator()

	generateBlockDigestResponses := func(count uint64) []*access.SubscribeBlockDigestsResponse {
		var resBlockDigests []*access.SubscribeBlockDigestsResponse

		for i := uint64(0); i < count; i++ {
			blockHeader := blockHeaders.New()

			digest := flow.BlockDigest{
				BlockID:   blockHeader.ID,
				Height:    blockHeader.Height,
				Timestamp: blockHeader.Timestamp,
			}

			resBlockDigests = append(resBlockDigests, convert.BlockDigestToMessage(digest))
		}

		return resBlockDigests
	}

	t.Run("Happy Path - from start height", clientTest(func(t *testing.T, ctx context.Context, rpc *mocks.MockRPCClient, c *BaseClient) {
		startHeight := uint64(1)
		responseCount := uint64(100)

		ctx, cancel := context.WithCancel(ctx)
		stream := &mockBlockDigestClientStream[access.SubscribeBlockDigestsResponse]{
			ctx:       ctx,
			responses: generateBlockDigestResponses(responseCount),
		}

		rpc.
			On("SubscribeBlockDigestsFromStartHeight", ctx, mock.Anything).
			Return(stream, nil)

		blockDigestsCh, errCh, err := c.SubscribeBlockDigestsFromStartHeight(ctx, startHeight, flow.BlockStatusSealed)
		require.NoError(t, err)

		wg := sync.WaitGroup{}
		wg.Add(1)
		go assertNoErrors(t, errCh, wg.Done)

		for i := uint64(0); i < responseCount; i++ {
			actualDigest := <-blockDigestsCh
			expectedDigest := convert.MessageToBlockDigest(stream.responses[i])
			require.Equal(t, expectedDigest, actualDigest)
		}
		cancel()

		wg.Wait()
	}))

	t.Run("Happy Path - from start block id", clientTest(func(t *testing.T, ctx context.Context, rpc *mocks.MockRPCClient, c *BaseClient) {
		responseCount := uint64(100)

		ctx, cancel := context.WithCancel(ctx)
		stream := &mockBlockDigestClientStream[access.SubscribeBlockDigestsResponse]{
			ctx:       ctx,
			responses: generateBlockDigestResponses(responseCount),
		}

		rpc.
			On("SubscribeBlockDigestsFromStartBlockID", ctx, mock.Anything).
			Return(stream, nil)

		startBlockID := convert.MessageToIdentifier(stream.responses[0].BlockId)
		blockDigestsCh, errCh, err := c.SubscribeBlockDigestsFromStartBlockID(ctx, startBlockID, flow.BlockStatusSealed)
		require.NoError(t, err)

		wg := sync.WaitGroup{}
		wg.Add(1)
		go assertNoErrors(t, errCh, wg.Done)

		for i := uint64(0); i < responseCount; i++ {
			actualDigest := <-blockDigestsCh
			expectedDigest := convert.MessageToBlockDigest(stream.responses[i])
			require.Equal(t, expectedDigest, actualDigest)
		}
		cancel()

		wg.Wait()
	}))

	t.Run("Happy Path - from latest", clientTest(func(t *testing.T, ctx context.Context, rpc *mocks.MockRPCClient, c *BaseClient) {
		responseCount := uint64(100)

		ctx, cancel := context.WithCancel(ctx)
		stream := &mockBlockDigestClientStream[access.SubscribeBlockDigestsResponse]{
			ctx:       ctx,
			responses: generateBlockDigestResponses(responseCount),
		}

		rpc.
			On("SubscribeBlockDigestsFromLatest", ctx, mock.Anything).
			Return(stream, nil)

		blockDigestsCh, errCh, err := c.SubscribeBlockDigestsFromLatest(ctx, flow.BlockStatusSealed)
		require.NoError(t, err)

		wg := sync.WaitGroup{}
		wg.Add(1)
		go assertNoErrors(t, errCh, wg.Done)

		for i := uint64(0); i < responseCount; i++ {
			actualDigest := <-blockDigestsCh
			expectedDigest := convert.MessageToBlockDigest(stream.responses[i])
			require.Equal(t, expectedDigest, actualDigest)
		}
		cancel()

		wg.Wait()
	}))

	t.Run("Stream returns error", clientTest(func(t *testing.T, ctx context.Context, rpc *mocks.MockRPCClient, c *BaseClient) {
		ctx, cancel := context.WithCancel(ctx)
		stream := &mockBlockDigestClientStream[access.SubscribeBlockDigestsResponse]{
			ctx: ctx,
			err: status.Error(codes.Internal, "internal error"),
		}

		rpc.
			On("SubscribeBlockDigestsFromLatest", ctx, mock.Anything).
			Return(stream, nil)

		blockDigestsCh, errCh, err := c.SubscribeBlockDigestsFromLatest(ctx, flow.BlockStatusSealed)
		require.NoError(t, err)

		wg := sync.WaitGroup{}
		wg.Add(1)
		go assertNoBlockDigests(t, blockDigestsCh, wg.Done)

		errorCount := 0
		for e := range errCh {
			require.Error(t, e)
			require.ErrorIs(t, e, stream.err)
			errorCount += 1
		}
		cancel()

		require.Equalf(t, 1, errorCount, "only 1 error is expected")

		wg.Wait()
	}))
}

type mockBlockDigestClientStream[SubscribeBlockDigestsResponse any] struct {
>>>>>>> 8b37d476
	grpc.ClientStream

	ctx       context.Context
	err       error
	offset    int
<<<<<<< HEAD
	responses []*executiondata.SubscribeAccountStatusesResponse
}

func (m *mockAccountStatutesClientStream) Recv() (*executiondata.SubscribeAccountStatusesResponse, error) {
	if m.err != nil {
		return nil, m.err
	}

	if m.offset >= len(m.responses) {
		<-m.ctx.Done()
		return nil, io.EOF
	}
	defer func() { m.offset++ }()

	return m.responses[m.offset], nil
=======
	responses []*SubscribeBlockDigestsResponse
}

func (s *mockBlockDigestClientStream[SubscribeBlockDigestsResponse]) Recv() (*SubscribeBlockDigestsResponse, error) {
	if s.err != nil {
		return nil, s.err
	}

	if s.offset >= len(s.responses) {
		<-s.ctx.Done()
		return nil, io.EOF
	}
	defer func() { s.offset++ }()

	return s.responses[s.offset], nil
}

func assertNoBlockDigests[BlockDigest any](t *testing.T, blockDigestsChan <-chan BlockDigest, done func()) {
	defer done()
	for range blockDigestsChan {
		require.FailNow(t, "should not receive block digests")
	}
>>>>>>> 8b37d476
}<|MERGE_RESOLUTION|>--- conflicted
+++ resolved
@@ -2958,9 +2958,6 @@
 	}
 }
 
-<<<<<<< HEAD
-type mockAccountStatutesClientStream struct {
-=======
 func TestClient_SubscribeBlockDigest(t *testing.T) {
 	blockHeaders := test.BlockHeaderGenerator()
 
@@ -3107,29 +3104,11 @@
 }
 
 type mockBlockDigestClientStream[SubscribeBlockDigestsResponse any] struct {
->>>>>>> 8b37d476
 	grpc.ClientStream
 
 	ctx       context.Context
 	err       error
 	offset    int
-<<<<<<< HEAD
-	responses []*executiondata.SubscribeAccountStatusesResponse
-}
-
-func (m *mockAccountStatutesClientStream) Recv() (*executiondata.SubscribeAccountStatusesResponse, error) {
-	if m.err != nil {
-		return nil, m.err
-	}
-
-	if m.offset >= len(m.responses) {
-		<-m.ctx.Done()
-		return nil, io.EOF
-	}
-	defer func() { m.offset++ }()
-
-	return m.responses[m.offset], nil
-=======
 	responses []*SubscribeBlockDigestsResponse
 }
 
@@ -3152,5 +3131,27 @@
 	for range blockDigestsChan {
 		require.FailNow(t, "should not receive block digests")
 	}
->>>>>>> 8b37d476
+}
+
+type mockAccountStatutesClientStream struct {
+	grpc.ClientStream
+
+	ctx       context.Context
+	err       error
+	offset    int
+	responses []*executiondata.SubscribeAccountStatusesResponse
+}
+
+func (m *mockAccountStatutesClientStream) Recv() (*executiondata.SubscribeAccountStatusesResponse, error) {
+	if m.err != nil {
+		return nil, m.err
+	}
+
+	if m.offset >= len(m.responses) {
+		<-m.ctx.Done()
+		return nil, io.EOF
+	}
+	defer func() { m.offset++ }()
+
+	return m.responses[m.offset], nil
 }