--- conflicted
+++ resolved
@@ -2400,9 +2400,6 @@
 	return m.responses[m.offset], nil
 }
 
-<<<<<<< HEAD
-type mockAccountStatutesClientStream struct {
-=======
 func TestClient_SubscribeBlocks(t *testing.T) {
 	blocks := test.BlockGenerator()
 
@@ -2548,13 +2545,41 @@
 }
 
 type mockBlockClientStream[SubscribeBlocksResponse any] struct {
->>>>>>> bd1d074b
 	grpc.ClientStream
 
 	ctx       context.Context
 	err       error
 	offset    int
-<<<<<<< HEAD
+	responses []*SubscribeBlocksResponse
+}
+
+func (s *mockBlockClientStream[SubscribeBlocksResponse]) Recv() (*SubscribeBlocksResponse, error) {
+	if s.err != nil {
+		return nil, s.err
+	}
+
+	if s.offset >= len(s.responses) {
+		<-s.ctx.Done()
+		return nil, io.EOF
+	}
+	defer func() { s.offset++ }()
+
+	return s.responses[s.offset], nil
+}
+
+func assertNoBlocks[T any](t *testing.T, blocksCh <-chan T, done func()) {
+	defer done()
+	for range blocksCh {
+		require.FailNow(t, "should not receive blocks")
+	}
+}
+
+type mockAccountStatutesClientStream struct {
+	grpc.ClientStream
+
+	ctx       context.Context
+	err       error
+	offset    int
 	responses []*executiondata.SubscribeAccountStatusesResponse
 }
 
@@ -2570,28 +2595,4 @@
 	defer func() { m.offset++ }()
 
 	return m.responses[m.offset], nil
-=======
-	responses []*SubscribeBlocksResponse
-}
-
-func (s *mockBlockClientStream[SubscribeBlocksResponse]) Recv() (*SubscribeBlocksResponse, error) {
-	if s.err != nil {
-		return nil, s.err
-	}
-
-	if s.offset >= len(s.responses) {
-		<-s.ctx.Done()
-		return nil, io.EOF
-	}
-	defer func() { s.offset++ }()
-
-	return s.responses[s.offset], nil
-}
-
-func assertNoBlocks[T any](t *testing.T, blocksCh <-chan T, done func()) {
-	defer done()
-	for range blocksCh {
-		require.FailNow(t, "should not receive blocks")
-	}
->>>>>>> bd1d074b
 }