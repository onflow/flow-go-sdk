--- conflicted
+++ resolved
@@ -2385,27 +2385,6 @@
 	}
 }
 
-<<<<<<< HEAD
-func TestClient_SubscribeBlockDigest(t *testing.T) {
-	blockHeaders := test.BlockHeaderGenerator()
-
-	generateBlockDigestResponses := func(count uint64) []*access.SubscribeBlockDigestsResponse {
-		var resBlockDigests []*access.SubscribeBlockDigestsResponse
-
-		for i := uint64(0); i < count; i++ {
-			blockHeader := blockHeaders.New()
-
-			digest := flow.BlockDigest{
-				BlockID:   blockHeader.ID,
-				Height:    blockHeader.Height,
-				Timestamp: blockHeader.Timestamp,
-			}
-
-			resBlockDigests = append(resBlockDigests, convert.BlockDigestToMessage(digest))
-		}
-
-		return resBlockDigests
-=======
 func TestClient_SendAndSubscribeTransactionStatuses(t *testing.T) {
 	transactions := test.TransactionGenerator()
 
@@ -2576,7 +2555,6 @@
 		}
 
 		return resBlockHeaders
->>>>>>> 853e844a
 	}
 
 	t.Run("Happy Path - from start height", clientTest(func(t *testing.T, ctx context.Context, rpc *mocks.MockRPCClient, c *BaseClient) {
@@ -2584,18 +2562,6 @@
 		responseCount := uint64(100)
 
 		ctx, cancel := context.WithCancel(ctx)
-<<<<<<< HEAD
-		stream := &mockBlockDigestClientStream[access.SubscribeBlockDigestsResponse]{
-			ctx:       ctx,
-			responses: generateBlockDigestResponses(responseCount),
-		}
-
-		rpc.
-			On("SubscribeBlockDigestsFromStartHeight", ctx, mock.Anything).
-			Return(stream, nil)
-
-		blockDigestsCh, errCh, err := c.SubscribeBlockDigestsFromStartHeight(ctx, startHeight, flow.BlockStatusUnknown)
-=======
 		stream := &mockBlockHeaderClientStream[access.SubscribeBlockHeadersResponse]{
 			ctx:       ctx,
 			responses: generateBlockHeaderResponses(responseCount),
@@ -2606,7 +2572,6 @@
 			Return(stream, nil)
 
 		blockHeadersCh, errCh, err := c.SubscribeBlockHeadersFromStartHeight(ctx, startHeight, flow.BlockStatusFinalized)
->>>>>>> 853e844a
 		require.NoError(t, err)
 
 		wg := sync.WaitGroup{}
@@ -2614,16 +2579,10 @@
 		go assertNoErrors(t, errCh, wg.Done)
 
 		for i := uint64(0); i < responseCount; i++ {
-<<<<<<< HEAD
-			actualDigest := <-blockDigestsCh
-			expectedDigest := convert.MessageToBlockDigest(stream.responses[i])
-			require.Equal(t, expectedDigest, actualDigest)
-=======
 			actualHeader := <-blockHeadersCh
 			expectedHeader, err := convert.MessageToBlockHeader(stream.responses[i].GetHeader())
 			require.NoError(t, err)
 			require.Equal(t, expectedHeader, actualHeader)
->>>>>>> 853e844a
 		}
 		cancel()
 
@@ -2634,19 +2593,6 @@
 		responseCount := uint64(100)
 
 		ctx, cancel := context.WithCancel(ctx)
-<<<<<<< HEAD
-		stream := &mockBlockDigestClientStream[access.SubscribeBlockDigestsResponse]{
-			ctx:       ctx,
-			responses: generateBlockDigestResponses(responseCount),
-		}
-
-		rpc.
-			On("SubscribeBlockDigestsFromStartBlockID", ctx, mock.Anything).
-			Return(stream, nil)
-
-		startBlockID := convert.MessageToIdentifier(stream.responses[0].BlockId)
-		blockDigestsCh, errCh, err := c.SubscribeBlockDigestsFromStartBlockID(ctx, startBlockID, flow.BlockStatusUnknown)
-=======
 		stream := &mockBlockHeaderClientStream[access.SubscribeBlockHeadersResponse]{
 			ctx:       ctx,
 			responses: generateBlockHeaderResponses(responseCount),
@@ -2658,7 +2604,6 @@
 
 		startBlockID := convert.MessageToIdentifier(stream.responses[0].GetHeader().Id)
 		blockHeadersCh, errCh, err := c.SubscribeBlockHeadersFromStartBlockID(ctx, startBlockID, flow.BlockStatusFinalized)
->>>>>>> 853e844a
 		require.NoError(t, err)
 
 		wg := sync.WaitGroup{}
@@ -2666,16 +2611,10 @@
 		go assertNoErrors(t, errCh, wg.Done)
 
 		for i := uint64(0); i < responseCount; i++ {
-<<<<<<< HEAD
-			actualDigest := <-blockDigestsCh
-			expectedDigest := convert.MessageToBlockDigest(stream.responses[i])
-			require.Equal(t, expectedDigest, actualDigest)
-=======
 			actualHeader := <-blockHeadersCh
 			expectedHeader, err := convert.MessageToBlockHeader(stream.responses[i].GetHeader())
 			require.NoError(t, err)
 			require.Equal(t, expectedHeader, actualHeader)
->>>>>>> 853e844a
 		}
 		cancel()
 
@@ -2686,18 +2625,6 @@
 		responseCount := uint64(100)
 
 		ctx, cancel := context.WithCancel(ctx)
-<<<<<<< HEAD
-		stream := &mockBlockDigestClientStream[access.SubscribeBlockDigestsResponse]{
-			ctx:       ctx,
-			responses: generateBlockDigestResponses(responseCount),
-		}
-
-		rpc.
-			On("SubscribeBlockDigestsFromLatest", ctx, mock.Anything).
-			Return(stream, nil)
-
-		blockDigestsCh, errCh, err := c.SubscribeBlockDigestsFromLatest(ctx, flow.BlockStatusUnknown)
-=======
 		stream := &mockBlockHeaderClientStream[access.SubscribeBlockHeadersResponse]{
 			ctx:       ctx,
 			responses: generateBlockHeaderResponses(responseCount),
@@ -2708,7 +2635,6 @@
 			Return(stream, nil)
 
 		blockHeadersCh, errCh, err := c.SubscribeBlockHeadersFromLatest(ctx, flow.BlockStatusFinalized)
->>>>>>> 853e844a
 		require.NoError(t, err)
 
 		wg := sync.WaitGroup{}
@@ -2716,16 +2642,10 @@
 		go assertNoErrors(t, errCh, wg.Done)
 
 		for i := uint64(0); i < responseCount; i++ {
-<<<<<<< HEAD
-			actualDigest := <-blockDigestsCh
-			expectedDigest := convert.MessageToBlockDigest(stream.responses[i])
-			require.Equal(t, expectedDigest, actualDigest)
-=======
 			actualHeader := <-blockHeadersCh
 			expectedHeader, err := convert.MessageToBlockHeader(stream.responses[i].GetHeader())
 			require.NoError(t, err)
 			require.Equal(t, expectedHeader, actualHeader)
->>>>>>> 853e844a
 		}
 		cancel()
 
@@ -2734,36 +2654,21 @@
 
 	t.Run("Stream returns error", clientTest(func(t *testing.T, ctx context.Context, rpc *mocks.MockRPCClient, c *BaseClient) {
 		ctx, cancel := context.WithCancel(ctx)
-<<<<<<< HEAD
-		stream := &mockBlockDigestClientStream[access.SubscribeBlockDigestsResponse]{
-=======
 		stream := &mockBlockHeaderClientStream[access.SubscribeBlockHeadersResponse]{
->>>>>>> 853e844a
 			ctx: ctx,
 			err: status.Error(codes.Internal, "internal error"),
 		}
 
 		rpc.
-<<<<<<< HEAD
-			On("SubscribeBlockDigestsFromLatest", ctx, mock.Anything).
-			Return(stream, nil)
-
-		blockDigestsCh, errCh, err := c.SubscribeBlockDigestsFromLatest(ctx, flow.BlockStatusUnknown)
-=======
 			On("SubscribeBlockHeadersFromLatest", ctx, mock.Anything).
 			Return(stream, nil)
 
 		blockHeadersCh, errCh, err := c.SubscribeBlockHeadersFromLatest(ctx, flow.BlockStatusFinalized)
->>>>>>> 853e844a
 		require.NoError(t, err)
 
 		wg := sync.WaitGroup{}
 		wg.Add(1)
-<<<<<<< HEAD
-		go assertNoBlockDigests(t, blockDigestsCh, wg.Done)
-=======
 		go assertNoBlockHeaders(t, blockHeadersCh, wg.Done)
->>>>>>> 853e844a
 
 		errorCount := 0
 		for e := range errCh {
@@ -2779,27 +2684,16 @@
 	}))
 }
 
-<<<<<<< HEAD
-type mockBlockDigestClientStream[SubscribeBlockDigestsResponse any] struct {
-=======
 type mockBlockHeaderClientStream[SubscribeBlockHeadersResponse any] struct {
->>>>>>> 853e844a
 	grpc.ClientStream
 
 	ctx       context.Context
 	err       error
 	offset    int
-<<<<<<< HEAD
-	responses []*SubscribeBlockDigestsResponse
-}
-
-func (s *mockBlockDigestClientStream[SubscribeBlockDigestsResponse]) Recv() (*SubscribeBlockDigestsResponse, error) {
-=======
 	responses []*SubscribeBlockHeadersResponse
 }
 
 func (s *mockBlockHeaderClientStream[SubscribeBlockHeadersResponse]) Recv() (*SubscribeBlockHeadersResponse, error) {
->>>>>>> 853e844a
 	if s.err != nil {
 		return nil, s.err
 	}
@@ -2813,16 +2707,184 @@
 	return s.responses[s.offset], nil
 }
 
-<<<<<<< HEAD
+func assertNoBlockHeaders[BlockHeader any](t *testing.T, blockHeadersChan <-chan BlockHeader, done func()) {
+	defer done()
+	for range blockHeadersChan {
+		require.FailNow(t, "should not receive block headers")
+	}
+}
+
+func TestClient_SubscribeBlockDigest(t *testing.T) {
+	blockHeaders := test.BlockHeaderGenerator()
+
+	generateBlockDigestResponses := func(count uint64) []*access.SubscribeBlockDigestsResponse {
+		var resBlockDigests []*access.SubscribeBlockDigestsResponse
+
+		for i := uint64(0); i < count; i++ {
+			blockHeader := blockHeaders.New()
+
+			digest := flow.BlockDigest{
+				BlockID:   blockHeader.ID,
+				Height:    blockHeader.Height,
+				Timestamp: blockHeader.Timestamp,
+			}
+
+			resBlockDigests = append(resBlockDigests, convert.BlockDigestToMessage(digest))
+		}
+
+		return resBlockDigests
+	}
+
+	t.Run("Happy Path - from start height", clientTest(func(t *testing.T, ctx context.Context, rpc *mocks.MockRPCClient, c *BaseClient) {
+		startHeight := uint64(1)
+		responseCount := uint64(100)
+
+		ctx, cancel := context.WithCancel(ctx)
+		stream := &mockBlockDigestClientStream[access.SubscribeBlockDigestsResponse]{
+			ctx:       ctx,
+			responses: generateBlockDigestResponses(responseCount),
+		}
+
+		rpc.
+			On("SubscribeBlockDigestsFromStartHeight", ctx, mock.Anything).
+			Return(stream, nil)
+
+		blockDigestsCh, errCh, err := c.SubscribeBlockDigestsFromStartHeight(ctx, startHeight, flow.BlockStatusSealed)
+		require.NoError(t, err)
+
+		wg := sync.WaitGroup{}
+		wg.Add(1)
+		go assertNoErrors(t, errCh, wg.Done)
+
+		for i := uint64(0); i < responseCount; i++ {
+			actualDigest := <-blockDigestsCh
+			expectedDigest := convert.MessageToBlockDigest(stream.responses[i])
+			require.Equal(t, expectedDigest, actualDigest)
+		}
+		cancel()
+
+		wg.Wait()
+	}))
+
+	t.Run("Happy Path - from start block id", clientTest(func(t *testing.T, ctx context.Context, rpc *mocks.MockRPCClient, c *BaseClient) {
+		responseCount := uint64(100)
+
+		ctx, cancel := context.WithCancel(ctx)
+		stream := &mockBlockDigestClientStream[access.SubscribeBlockDigestsResponse]{
+			ctx:       ctx,
+			responses: generateBlockDigestResponses(responseCount),
+		}
+
+		rpc.
+			On("SubscribeBlockDigestsFromStartBlockID", ctx, mock.Anything).
+			Return(stream, nil)
+
+		startBlockID := convert.MessageToIdentifier(stream.responses[0].BlockId)
+		blockDigestsCh, errCh, err := c.SubscribeBlockDigestsFromStartBlockID(ctx, startBlockID, flow.BlockStatusSealed)
+		require.NoError(t, err)
+
+		wg := sync.WaitGroup{}
+		wg.Add(1)
+		go assertNoErrors(t, errCh, wg.Done)
+
+		for i := uint64(0); i < responseCount; i++ {
+			actualDigest := <-blockDigestsCh
+			expectedDigest := convert.MessageToBlockDigest(stream.responses[i])
+			require.Equal(t, expectedDigest, actualDigest)
+		}
+		cancel()
+
+		wg.Wait()
+	}))
+
+	t.Run("Happy Path - from latest", clientTest(func(t *testing.T, ctx context.Context, rpc *mocks.MockRPCClient, c *BaseClient) {
+		responseCount := uint64(100)
+
+		ctx, cancel := context.WithCancel(ctx)
+		stream := &mockBlockDigestClientStream[access.SubscribeBlockDigestsResponse]{
+			ctx:       ctx,
+			responses: generateBlockDigestResponses(responseCount),
+		}
+
+		rpc.
+			On("SubscribeBlockDigestsFromLatest", ctx, mock.Anything).
+			Return(stream, nil)
+
+		blockDigestsCh, errCh, err := c.SubscribeBlockDigestsFromLatest(ctx, flow.BlockStatusSealed)
+		require.NoError(t, err)
+
+		wg := sync.WaitGroup{}
+		wg.Add(1)
+		go assertNoErrors(t, errCh, wg.Done)
+
+		for i := uint64(0); i < responseCount; i++ {
+			actualDigest := <-blockDigestsCh
+			expectedDigest := convert.MessageToBlockDigest(stream.responses[i])
+			require.Equal(t, expectedDigest, actualDigest)
+		}
+		cancel()
+
+		wg.Wait()
+	}))
+
+	t.Run("Stream returns error", clientTest(func(t *testing.T, ctx context.Context, rpc *mocks.MockRPCClient, c *BaseClient) {
+		ctx, cancel := context.WithCancel(ctx)
+		stream := &mockBlockDigestClientStream[access.SubscribeBlockDigestsResponse]{
+			ctx: ctx,
+			err: status.Error(codes.Internal, "internal error"),
+		}
+
+		rpc.
+			On("SubscribeBlockDigestsFromLatest", ctx, mock.Anything).
+			Return(stream, nil)
+
+		blockDigestsCh, errCh, err := c.SubscribeBlockDigestsFromLatest(ctx, flow.BlockStatusSealed)
+		require.NoError(t, err)
+
+		wg := sync.WaitGroup{}
+		wg.Add(1)
+		go assertNoBlockDigests(t, blockDigestsCh, wg.Done)
+
+		errorCount := 0
+		for e := range errCh {
+			require.Error(t, e)
+			require.ErrorIs(t, e, stream.err)
+			errorCount += 1
+		}
+		cancel()
+
+		require.Equalf(t, 1, errorCount, "only 1 error is expected")
+
+		wg.Wait()
+	}))
+}
+
+type mockBlockDigestClientStream[SubscribeBlockDigestsResponse any] struct {
+	grpc.ClientStream
+
+	ctx       context.Context
+	err       error
+	offset    int
+	responses []*SubscribeBlockDigestsResponse
+}
+
+func (s *mockBlockDigestClientStream[SubscribeBlockDigestsResponse]) Recv() (*SubscribeBlockDigestsResponse, error) {
+	if s.err != nil {
+		return nil, s.err
+	}
+
+	if s.offset >= len(s.responses) {
+		<-s.ctx.Done()
+		return nil, io.EOF
+	}
+	defer func() { s.offset++ }()
+
+	return s.responses[s.offset], nil
+}
+
 func assertNoBlockDigests[BlockDigest any](t *testing.T, blockDigestsChan <-chan BlockDigest, done func()) {
 	defer done()
 	for range blockDigestsChan {
 		require.FailNow(t, "should not receive block digests")
-=======
-func assertNoBlockHeaders[BlockHeader any](t *testing.T, blockHeadersChan <-chan BlockHeader, done func()) {
-	defer done()
-	for range blockHeadersChan {
-		require.FailNow(t, "should not receive block headers")
->>>>>>> 853e844a
 	}
 }