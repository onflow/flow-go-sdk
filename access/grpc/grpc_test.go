/*
 * Flow Go SDK
 *
 * Copyright Flow Foundation
 *
 * Licensed under the Apache License, Version 2.0 (the "License");
 * you may not use this file except in compliance with the License.
 * You may obtain a copy of the License at
 *
 *   http://www.apache.org/licenses/LICENSE-2.0
 *
 * Unless required by applicable law or agreed to in writing, software
 * distributed under the License is distributed on an "AS IS" BASIS,
 * WITHOUT WARRANTIES OR CONDITIONS OF ANY KIND, either express or implied.
 * See the License for the specific language governing permissions and
 * limitations under the License.
 */

package grpc

import (
	"context"
	"io"
	"math/rand"
	"sync"
	"testing"

	"github.com/stretchr/testify/assert"
	"github.com/stretchr/testify/mock"
	"github.com/stretchr/testify/require"
	"google.golang.org/grpc"
	"google.golang.org/grpc/codes"
	"google.golang.org/grpc/status"
	"google.golang.org/protobuf/types/known/timestamppb"

	"github.com/onflow/cadence"
	jsoncdc "github.com/onflow/cadence/encoding/json"
	"github.com/onflow/flow/protobuf/go/flow/access"
	"github.com/onflow/flow/protobuf/go/flow/entities"
	"github.com/onflow/flow/protobuf/go/flow/executiondata"

	"github.com/onflow/flow-go-sdk/access/grpc/convert"
	"github.com/onflow/flow-go-sdk/access/grpc/mocks"

	"github.com/onflow/flow-go-sdk"
	"github.com/onflow/flow-go-sdk/test"
)

var (
	errInternal = status.Error(codes.Internal, "internal server error")
	errNotFound = status.Error(codes.NotFound, "not found")
)

func clientTest(
	f func(t *testing.T, ctx context.Context, rpc *mocks.MockRPCClient, client *BaseClient),
) func(t *testing.T) {
	return func(t *testing.T) {
		ctx := context.Background()
		rpc := new(mocks.MockRPCClient)
		c := NewFromRPCClient(rpc)
		f(t, ctx, rpc, c)
		rpc.AssertExpectations(t)
	}
}

func executionDataClientTest(
	f func(t *testing.T, ctx context.Context, rpc *mocks.MockExecutionDataRPCClient, client *BaseClient),
) func(t *testing.T) {
	return func(t *testing.T) {
		ctx := context.Background()
		rpc := new(mocks.MockExecutionDataRPCClient)
		c := NewFromExecutionDataRPCClient(rpc)
		f(t, ctx, rpc, c)
		rpc.AssertExpectations(t)
	}
}

func Test_ClientOptions(t *testing.T) {
	t.Run("WithJSONOptions", func(t *testing.T) {

		expectedJsonOption := []jsoncdc.Option{jsoncdc.WithBackwardsCompatibility()}

		// Confirm that the options are set
		options := WithJSONOptions(expectedJsonOption...)
		cfg := DefaultClientOptions()
		options(cfg)

		// hard to run a contains check on the options due to it comparing functions, so just check the length
		assert.Equal(t, len(cfg.jsonOptions), len(expectedJsonOption)+len(DefaultClientOptions().jsonOptions))
	})

	t.Run("WithGRPCDialOptions", func(t *testing.T) {

		expectedDialOption := []grpc.DialOption{grpc.WithAuthority("test"), grpc.WithBlock()}

		options := WithGRPCDialOptions(expectedDialOption...)
		cfg := DefaultClientOptions()
		options(cfg)

		// hard to run a contains check on the options due to it comparing functions, so just check the length
		assert.Equal(t, len(cfg.dialOptions), len(expectedDialOption)+len(DefaultClientOptions().dialOptions))
	})
}

func TestClient_Ping(t *testing.T) {
	t.Run("Success", clientTest(func(t *testing.T, ctx context.Context, rpc *mocks.MockRPCClient, c *BaseClient) {
		response := &access.PingResponse{}

		rpc.On("Ping", ctx, mock.Anything).Return(response, nil)

		err := c.Ping(ctx)
		assert.NoError(t, err)
	}))

	t.Run("Internal error", clientTest(func(t *testing.T, ctx context.Context, rpc *mocks.MockRPCClient, c *BaseClient) {
		rpc.On("Ping", ctx, mock.Anything).
			Return(nil, errInternal)

		err := c.Ping(ctx)
		assert.Error(t, err)
		assert.Equal(t, codes.Internal, status.Code(err))
	}))
}

func TestClient_GetNetworkParameters(t *testing.T) {
	t.Run("Success", clientTest(func(t *testing.T, ctx context.Context, rpc *mocks.MockRPCClient, c *BaseClient) {
		response := &access.GetNetworkParametersResponse{
			ChainId: "flow-testnet",
		}
		expectedParams := &flow.NetworkParameters{
			ChainID: flow.ChainID("flow-testnet"),
		}

		rpc.On("GetNetworkParameters", ctx, mock.Anything).Return(response, nil)

		params, err := c.GetNetworkParameters(ctx)
		require.NoError(t, err)

		assert.Equal(t, params, expectedParams)
	}))

	t.Run("Internal error", clientTest(func(t *testing.T, ctx context.Context, rpc *mocks.MockRPCClient, c *BaseClient) {
		rpc.On("GetNetworkParameters", ctx, mock.Anything).
			Return(nil, errInternal)

		params, err := c.GetNetworkParameters(ctx)
		assert.Error(t, err)
		assert.Equal(t, codes.Internal, status.Code(err))
		assert.Nil(t, params)
	}))
}

func TestClient_GetNodeInfo(t *testing.T) {
	t.Run("Success", clientTest(func(t *testing.T, ctx context.Context, rpc *mocks.MockRPCClient, c *BaseClient) {
		id := flow.HexToID("0x01")
		ver := uint64(1)
		spork := uint64(2)
		root := uint64(3)
		compRange := &entities.CompatibleRange{StartHeight: 1, EndHeight: 10}

		response := &access.GetNodeVersionInfoResponse{
			Info: &entities.NodeVersionInfo{
				Semver:               "1.0",
				Commit:               "123",
				SporkId:              id.Bytes(),
				ProtocolVersion:      ver,
				SporkRootBlockHeight: spork,
				NodeRootBlockHeight:  root,
				CompatibleRange:      compRange,
			},
		}

		expected := &flow.NodeVersionInfo{
			Semver:               "1.0",
			Commit:               "123",
			SporkId:              id,
			ProtocolVersion:      ver,
			SporkRootBlockHeight: spork,
			NodeRootBlockHeight:  root,
			CompatibleRange:      &flow.CompatibleRange{StartHeight: compRange.StartHeight, EndHeight: compRange.EndHeight},
		}

		rpc.On("GetNodeVersionInfo", ctx, mock.Anything).Return(response, nil)

		info, err := c.GetNodeVersionInfo(ctx)
		require.NoError(t, err)
		require.Equal(t, expected, info)
	}))
}

func TestClient_GetLatestBlockHeader(t *testing.T) {
	blocks := test.BlockGenerator()

	t.Run("Success", clientTest(func(t *testing.T, ctx context.Context, rpc *mocks.MockRPCClient, c *BaseClient) {
		expectedHeader := blocks.New().BlockHeader

		b, err := convert.BlockHeaderToMessage(expectedHeader)
		require.NoError(t, err)

		response := &access.BlockHeaderResponse{
			Block: b,
		}

		rpc.On("GetLatestBlockHeader", ctx, mock.Anything).Return(response, nil)

		header, err := c.GetLatestBlockHeader(ctx, true)
		require.NoError(t, err)

		assert.Equal(t, expectedHeader, *header)
	}))

	t.Run("Internal error", clientTest(func(t *testing.T, ctx context.Context, rpc *mocks.MockRPCClient, c *BaseClient) {
		rpc.On("GetLatestBlockHeader", ctx, mock.Anything).
			Return(nil, errInternal)

		header, err := c.GetLatestBlockHeader(ctx, true)
		assert.Error(t, err)
		assert.Equal(t, codes.Internal, status.Code(err))
		assert.Nil(t, header)
	}))
}

func TestClient_GetBlockHeaderByID(t *testing.T) {
	blocks := test.BlockGenerator()
	ids := test.IdentifierGenerator()

	t.Run("Success", clientTest(func(t *testing.T, ctx context.Context, rpc *mocks.MockRPCClient, c *BaseClient) {
		blockID := ids.New()
		expectedHeader := blocks.New().BlockHeader

		b, err := convert.BlockHeaderToMessage(expectedHeader)
		require.NoError(t, err)

		response := &access.BlockHeaderResponse{
			Block: b,
		}

		rpc.On("GetBlockHeaderByID", ctx, mock.Anything).Return(response, nil)

		header, err := c.GetBlockHeaderByID(ctx, blockID)
		require.NoError(t, err)

		assert.Equal(t, expectedHeader, *header)
	}))

	t.Run("Not found error", clientTest(func(t *testing.T, ctx context.Context, rpc *mocks.MockRPCClient, c *BaseClient) {
		blockID := ids.New()

		rpc.On("GetBlockHeaderByID", ctx, mock.Anything).
			Return(nil, errNotFound)

		header, err := c.GetBlockHeaderByID(ctx, blockID)
		assert.Error(t, err)
		assert.Equal(t, codes.NotFound, status.Code(err))
		assert.Nil(t, header)
	}))
}

func TestClient_GetBlockHeaderByHeight(t *testing.T) {
	blocks := test.BlockGenerator()

	t.Run("Success", clientTest(func(t *testing.T, ctx context.Context, rpc *mocks.MockRPCClient, c *BaseClient) {
		expectedHeader := blocks.New().BlockHeader

		b, err := convert.BlockHeaderToMessage(expectedHeader)
		require.NoError(t, err)

		response := &access.BlockHeaderResponse{
			Block: b,
		}

		rpc.On("GetBlockHeaderByHeight", ctx, mock.Anything).Return(response, nil)

		header, err := c.GetBlockHeaderByHeight(ctx, 42)
		require.NoError(t, err)

		assert.Equal(t, expectedHeader, *header)
	}))

	t.Run("Not found error", clientTest(func(t *testing.T, ctx context.Context, rpc *mocks.MockRPCClient, c *BaseClient) {
		rpc.On("GetBlockHeaderByHeight", ctx, mock.Anything).
			Return(nil, errNotFound)

		header, err := c.GetBlockHeaderByHeight(ctx, 42)
		assert.Error(t, err)
		assert.Equal(t, codes.NotFound, status.Code(err))
		assert.Nil(t, header)
	}))
}

func TestClient_GetLatestBlock(t *testing.T) {
	blocks := test.BlockGenerator()

	t.Run("Success", clientTest(func(t *testing.T, ctx context.Context, rpc *mocks.MockRPCClient, c *BaseClient) {
		expectedBlock := blocks.New()

		b, err := convert.BlockToMessage(*expectedBlock)
		require.NoError(t, err)

		response := &access.BlockResponse{
			Block: b,
		}

		rpc.On("GetLatestBlock", ctx, mock.Anything).Return(response, nil)

		block, err := c.GetLatestBlock(ctx, true)
		require.NoError(t, err)

		assert.Equal(t, expectedBlock, block)
	}))

	t.Run("Internal error", clientTest(func(t *testing.T, ctx context.Context, rpc *mocks.MockRPCClient, c *BaseClient) {
		rpc.On("GetLatestBlock", ctx, mock.Anything).
			Return(nil, errInternal)

		block, err := c.GetLatestBlock(ctx, true)
		assert.Error(t, err)
		assert.Equal(t, codes.Internal, status.Code(err))
		assert.Nil(t, block)
	}))
}

func TestClient_GetBlockByID(t *testing.T) {
	blocks := test.BlockGenerator()
	ids := test.IdentifierGenerator()

	t.Run("Success", clientTest(func(t *testing.T, ctx context.Context, rpc *mocks.MockRPCClient, c *BaseClient) {
		blockID := ids.New()
		expectedBlock := blocks.New()

		b, err := convert.BlockToMessage(*expectedBlock)
		require.NoError(t, err)

		response := &access.BlockResponse{
			Block: b,
		}

		rpc.On("GetBlockByID", ctx, mock.Anything).Return(response, nil)

		block, err := c.GetBlockByID(ctx, blockID)
		require.NoError(t, err)

		assert.Equal(t, expectedBlock, block)
	}))

	t.Run("Not found error", clientTest(func(t *testing.T, ctx context.Context, rpc *mocks.MockRPCClient, c *BaseClient) {
		blockID := ids.New()

		rpc.On("GetBlockByID", ctx, mock.Anything).
			Return(nil, errNotFound)

		block, err := c.GetBlockByID(ctx, blockID)
		assert.Error(t, err)
		assert.Equal(t, codes.NotFound, status.Code(err))
		assert.Nil(t, block)
	}))
}

func TestClient_GetBlockByHeight(t *testing.T) {
	blocks := test.BlockGenerator()

	t.Run("Success", clientTest(func(t *testing.T, ctx context.Context, rpc *mocks.MockRPCClient, c *BaseClient) {
		expectedBlock := blocks.New()

		b, err := convert.BlockToMessage(*expectedBlock)
		require.NoError(t, err)

		response := &access.BlockResponse{
			Block: b,
		}

		rpc.On("GetBlockByHeight", ctx, mock.Anything).Return(response, nil)

		block, err := c.GetBlockByHeight(ctx, 42)
		require.NoError(t, err)

		assert.Equal(t, expectedBlock, block)
	}))

	t.Run("Not found error", clientTest(func(t *testing.T, ctx context.Context, rpc *mocks.MockRPCClient, c *BaseClient) {
		rpc.On("GetBlockByHeight", ctx, mock.Anything).
			Return(nil, errNotFound)

		block, err := c.GetBlockByHeight(ctx, 42)
		assert.Error(t, err)
		assert.Equal(t, codes.NotFound, status.Code(err))
		assert.Nil(t, block)
	}))
}

func TestClient_GetCollection(t *testing.T) {
	cols := test.LightCollectionGenerator()
	ids := test.IdentifierGenerator()

	t.Run("Success", clientTest(func(t *testing.T, ctx context.Context, rpc *mocks.MockRPCClient, c *BaseClient) {
		colID := ids.New()
		expectedCol := cols.New()
		response := &access.CollectionResponse{
			Collection: convert.CollectionToMessage(*expectedCol),
		}

		rpc.On("GetCollectionByID", ctx, mock.Anything).Return(response, nil)

		col, err := c.GetCollection(ctx, colID)
		require.NoError(t, err)

		assert.Equal(t, expectedCol, col)
	}))

	t.Run("Not found error", clientTest(func(t *testing.T, ctx context.Context, rpc *mocks.MockRPCClient, c *BaseClient) {
		colID := ids.New()

		rpc.On("GetCollectionByID", ctx, mock.Anything).
			Return(nil, errNotFound)

		col, err := c.GetCollection(ctx, colID)
		assert.Error(t, err)
		assert.Equal(t, codes.NotFound, status.Code(err))
		assert.Nil(t, col)
	}))
}

func TestClient_GetFullCollectionById(t *testing.T) {
	collections := test.FullCollectionGenerator()
	ids := test.IdentifierGenerator()

	t.Run("Success", clientTest(func(t *testing.T, ctx context.Context, rpc *mocks.MockRPCClient, c *BaseClient) {
		expectedCollection := collections.New()
		txs, err := convert.FullCollectionToTransactionsMessage(*expectedCollection)
		require.NoError(t, err)

		response := &access.FullCollectionResponse{
			Transactions: txs,
		}

		rpc.
			On("GetFullCollectionByID", ctx, mock.Anything).
			Return(response, nil)

		id := ids.New()
		actualCollection, err := c.GetFullCollectionByID(ctx, id)
		require.NoError(t, err)

		require.Equal(t, expectedCollection, actualCollection)

	}))

	t.Run("Not found error", clientTest(func(t *testing.T, ctx context.Context, rpc *mocks.MockRPCClient, c *BaseClient) {
		rpc.
			On("GetFullCollectionByID", ctx, mock.Anything).
			Return(nil, errNotFound)

		id := ids.New()
		col, err := c.GetFullCollectionByID(ctx, id)
		assert.Error(t, err)
		assert.Equal(t, codes.NotFound, status.Code(err))
		assert.Nil(t, col)
	}))
}

func TestClient_SendTransaction(t *testing.T) {
	transactions := test.TransactionGenerator()

	t.Run("Success", clientTest(func(t *testing.T, ctx context.Context, rpc *mocks.MockRPCClient, c *BaseClient) {
		tx := transactions.New()

		response := &access.SendTransactionResponse{
			Id: tx.ID().Bytes(),
		}

		rpc.On("SendTransaction", ctx, mock.Anything).Return(response, nil)

		err := c.SendTransaction(ctx, *tx)
		require.NoError(t, err)
	}))

	t.Run("Internal error", clientTest(func(t *testing.T, ctx context.Context, rpc *mocks.MockRPCClient, c *BaseClient) {
		tx := transactions.New()

		rpc.On("SendTransaction", ctx, mock.Anything).
			Return(nil, errInternal)

		err := c.SendTransaction(ctx, *tx)
		assert.Error(t, err)
		assert.Equal(t, codes.Internal, status.Code(err))
	}))
}

func TestClient_GetSystemTransaction(t *testing.T) {
	txs := test.TransactionGenerator()
	ids := test.IdentifierGenerator()

	t.Run("Success", clientTest(func(t *testing.T, ctx context.Context, rpc *mocks.MockRPCClient, c *BaseClient) {
		blockID := ids.New()
		expectedTx := txs.New()

		txMsg, err := convert.TransactionToMessage(*expectedTx)
		require.NoError(t, err)

		response := &access.TransactionResponse{
			Transaction: txMsg,
		}

		rpc.On("GetSystemTransaction", ctx, mock.Anything).Return(response, nil)

		tx, err := c.GetSystemTransaction(ctx, blockID)
		require.NoError(t, err)

		assert.Equal(t, expectedTx, tx)
	}))

	t.Run("Not found error", clientTest(func(t *testing.T, ctx context.Context, rpc *mocks.MockRPCClient, c *BaseClient) {
		blockID := ids.New()

		rpc.On("GetSystemTransaction", ctx, mock.Anything).
			Return(nil, errNotFound)

		tx, err := c.GetSystemTransaction(ctx, blockID)
		assert.Error(t, err)
		assert.Equal(t, codes.NotFound, status.Code(err))
		assert.Nil(t, tx)
	}))
}

func TestClient_GetTransaction(t *testing.T) {
	txs := test.TransactionGenerator()
	ids := test.IdentifierGenerator()

	t.Run("Success", clientTest(func(t *testing.T, ctx context.Context, rpc *mocks.MockRPCClient, c *BaseClient) {
		txID := ids.New()
		expectedTx := txs.New()

		txMsg, err := convert.TransactionToMessage(*expectedTx)
		require.NoError(t, err)

		response := &access.TransactionResponse{
			Transaction: txMsg,
		}

		rpc.On("GetTransaction", ctx, mock.Anything).Return(response, nil)

		tx, err := c.GetTransaction(ctx, txID)
		require.NoError(t, err)

		assert.Equal(t, expectedTx, tx)
	}))

	t.Run("Not found error", clientTest(func(t *testing.T, ctx context.Context, rpc *mocks.MockRPCClient, c *BaseClient) {
		txID := ids.New()

		rpc.On("GetTransaction", ctx, mock.Anything).
			Return(nil, errNotFound)

		tx, err := c.GetTransaction(ctx, txID)
		assert.Error(t, err)
		assert.Equal(t, codes.NotFound, status.Code(err))
		assert.Nil(t, tx)
	}))
}

func TestClient_GetTransactionsByBlockID(t *testing.T) {
	txs := test.TransactionGenerator()
	ids := test.IdentifierGenerator()
	blockID := ids.New()

	t.Run("Success", clientTest(func(t *testing.T, ctx context.Context, rpc *mocks.MockRPCClient, c *BaseClient) {
		expectedTx := txs.New()

		txMsg, err := convert.TransactionToMessage(*expectedTx)
		require.NoError(t, err)

		responses := &access.TransactionsResponse{
			Transactions: []*entities.Transaction{txMsg},
		}

		rpc.On("GetTransactionsByBlockID", ctx, mock.Anything).Return(responses, nil)

		txs, err := c.GetTransactionsByBlockID(ctx, blockID)
		require.NoError(t, err)

		assert.Equal(t, len(txs), 1)
		assert.Equal(t, expectedTx, txs[0])
	}))

	t.Run("Not found error", clientTest(func(t *testing.T, ctx context.Context, rpc *mocks.MockRPCClient, c *BaseClient) {
		rpc.On("GetTransactionsByBlockID", ctx, mock.Anything).
			Return(nil, errNotFound)

		tx, err := c.GetTransactionsByBlockID(ctx, blockID)
		assert.Error(t, err)
		assert.Equal(t, codes.NotFound, status.Code(err))
		assert.Nil(t, tx)
	}))
}

func TestClient_GetSystemTransactionResult(t *testing.T) {
	ids := test.IdentifierGenerator()

	t.Run("Success", clientTest(func(t *testing.T, ctx context.Context, rpc *mocks.MockRPCClient, c *BaseClient) {
		results := test.TransactionResultGenerator(flow.EventEncodingVersionCCF)
		blockID := ids.New()
		expectedResult := results.New()
		response, _ := convert.TransactionResultToMessage(expectedResult, flow.EventEncodingVersionCCF)

		rpc.On("GetSystemTransactionResult", ctx, mock.Anything).Return(response, nil)

		result, err := c.GetSystemTransactionResult(ctx, blockID)
		require.NoError(t, err)

		// Force evaluation of type ID, which is cached in type.
		// Necessary for equality check below
		for _, event := range result.Events {
			_ = event.Value.Type().ID()
		}

		assert.Equal(t, expectedResult, *result)
	}))

	t.Run("Success with jsoncdc", clientTest(func(t *testing.T, ctx context.Context, rpc *mocks.MockRPCClient, c *BaseClient) {
		results := test.TransactionResultGenerator(flow.EventEncodingVersionJSONCDC)
		blockID := ids.New()
		expectedResult := results.New()
		response, _ := convert.TransactionResultToMessage(expectedResult, flow.EventEncodingVersionJSONCDC)

		rpc.On("GetSystemTransactionResult", ctx, mock.Anything).Return(response, nil)

		result, err := c.GetSystemTransactionResult(ctx, blockID)
		require.NoError(t, err)

		// Force evaluation of type ID, which is cached in type.
		// Necessary for equality check below
		for _, event := range result.Events {
			_ = event.Value.Type().ID()
		}

		assert.Equal(t, expectedResult, *result)
	}))

	t.Run("Not found error", clientTest(func(t *testing.T, ctx context.Context, rpc *mocks.MockRPCClient, c *BaseClient) {
		blockID := ids.New()

		rpc.On("GetSystemTransactionResult", ctx, mock.Anything).
			Return(nil, errNotFound)

		result, err := c.GetSystemTransactionResult(ctx, blockID)
		assert.Error(t, err)
		assert.Equal(t, codes.NotFound, status.Code(err))
		assert.Nil(t, result)
	}))
}

func TestClient_GetTransactionResult(t *testing.T) {
	ids := test.IdentifierGenerator()

	t.Run("Success", clientTest(func(t *testing.T, ctx context.Context, rpc *mocks.MockRPCClient, c *BaseClient) {
		results := test.TransactionResultGenerator(flow.EventEncodingVersionCCF)
		txID := ids.New()
		expectedResult := results.New()
		response, _ := convert.TransactionResultToMessage(expectedResult, flow.EventEncodingVersionCCF)

		rpc.On("GetTransactionResult", ctx, mock.Anything).Return(response, nil)

		result, err := c.GetTransactionResult(ctx, txID)
		require.NoError(t, err)

		// Force evaluation of type ID, which is cached in type.
		// Necessary for equality check below
		for _, event := range result.Events {
			_ = event.Value.Type().ID()
		}

		assert.Equal(t, expectedResult, *result)

	}))

	t.Run("Success with jsoncdc", clientTest(func(t *testing.T, ctx context.Context, rpc *mocks.MockRPCClient, c *BaseClient) {
		results := test.TransactionResultGenerator(flow.EventEncodingVersionJSONCDC)
		txID := ids.New()
		expectedResult := results.New()
		response, _ := convert.TransactionResultToMessage(expectedResult, flow.EventEncodingVersionJSONCDC)

		rpc.On("GetTransactionResult", ctx, mock.Anything).Return(response, nil)

		result, err := c.GetTransactionResult(ctx, txID)
		require.NoError(t, err)

		// Force evaluation of type ID, which is cached in type.
		// Necessary for equality check below
		for _, event := range result.Events {
			_ = event.Value.Type().ID()
		}

		assert.Equal(t, expectedResult, *result)

	}))

	t.Run("Not found error", clientTest(func(t *testing.T, ctx context.Context, rpc *mocks.MockRPCClient, c *BaseClient) {
		txID := ids.New()

		rpc.On("GetTransactionResult", ctx, mock.Anything).
			Return(nil, errNotFound)

		result, err := c.GetTransactionResult(ctx, txID)
		assert.Error(t, err)
		assert.Equal(t, codes.NotFound, status.Code(err))
		assert.Nil(t, result)
	}))
}

func TestClient_GetTransactionResultsByBlockID(t *testing.T) {
	ids := test.IdentifierGenerator()

	t.Run("Success", clientTest(func(t *testing.T, ctx context.Context, rpc *mocks.MockRPCClient, c *BaseClient) {
		resultGenerator := test.TransactionResultGenerator(flow.EventEncodingVersionCCF)
		blockID := ids.New()
		expectedResult := resultGenerator.New()
		response, err := convert.TransactionResultToMessage(expectedResult, flow.EventEncodingVersionCCF)
		require.NoError(t, err)

		responses := &access.TransactionResultsResponse{
			TransactionResults: []*access.TransactionResultResponse{response},
		}

		rpc.On("GetTransactionResultsByBlockID", ctx, mock.Anything).Return(responses, nil)

		results, err := c.GetTransactionResultsByBlockID(ctx, blockID)
		require.NoError(t, err)

		// Force evaluation of type ID, which is cached in type.
		// Necessary for equality check below
		for _, result := range results {
			for _, event := range result.Events {
				_ = event.Value.Type().ID()
			}
		}

		assert.Equal(t, len(results), 1)
		assert.Equal(t, expectedResult, *results[0])
	}))

	t.Run("Success with jsoncdc", clientTest(func(t *testing.T, ctx context.Context, rpc *mocks.MockRPCClient, c *BaseClient) {
		resultGenerator := test.TransactionResultGenerator(flow.EventEncodingVersionJSONCDC)
		blockID := ids.New()
		expectedResult := resultGenerator.New()
		response, err := convert.TransactionResultToMessage(expectedResult, flow.EventEncodingVersionJSONCDC)
		require.NoError(t, err)

		responses := &access.TransactionResultsResponse{
			TransactionResults: []*access.TransactionResultResponse{response},
		}

		rpc.On("GetTransactionResultsByBlockID", ctx, mock.Anything).Return(responses, nil)

		results, err := c.GetTransactionResultsByBlockID(ctx, blockID)
		require.NoError(t, err)

		// Force evaluation of type ID, which is cached in type.
		// Necessary for equality check below
		for _, result := range results {
			for _, event := range result.Events {
				_ = event.Value.Type().ID()
			}
		}

		assert.Equal(t, len(results), 1)
		assert.Equal(t, expectedResult, *results[0])
	}))

	t.Run("Not found error", clientTest(func(t *testing.T, ctx context.Context, rpc *mocks.MockRPCClient, c *BaseClient) {
		blockID := ids.New()

		rpc.On("GetTransactionResultsByBlockID", ctx, mock.Anything).
			Return(nil, errNotFound)

		result, err := c.GetTransactionResultsByBlockID(ctx, blockID)
		assert.Error(t, err)
		assert.Equal(t, codes.NotFound, status.Code(err))
		assert.Nil(t, result)
	}))
}

func TestClient_GetAccountAtLatestBlock(t *testing.T) {
	accounts := test.AccountGenerator()
	addresses := test.AddressGenerator()

	t.Run("Success", clientTest(func(t *testing.T, ctx context.Context, rpc *mocks.MockRPCClient, c *BaseClient) {
		expectedAccount := accounts.New()
		response := &access.AccountResponse{
			Account: convert.AccountToMessage(*expectedAccount),
		}

		rpc.On("GetAccountAtLatestBlock", ctx, mock.Anything).Return(response, nil)

		account, err := c.GetAccountAtLatestBlock(ctx, expectedAccount.Address)
		require.NoError(t, err)

		assert.Equal(t, expectedAccount, account)
	}))

	t.Run("Not found error", clientTest(func(t *testing.T, ctx context.Context, rpc *mocks.MockRPCClient, c *BaseClient) {
		address := addresses.New()

		rpc.On("GetAccountAtLatestBlock", ctx, mock.Anything).
			Return(nil, errNotFound)

		account, err := c.GetAccountAtLatestBlock(ctx, address)
		assert.Error(t, err)
		assert.Equal(t, codes.NotFound, status.Code(err))
		assert.Nil(t, account)
	}))
}

func TestClient_GetAccountAtBlockHeight(t *testing.T) {
	accounts := test.AccountGenerator()
	addresses := test.AddressGenerator()
	height := uint64(42)

	t.Run("Success", clientTest(func(t *testing.T, ctx context.Context, rpc *mocks.MockRPCClient, c *BaseClient) {
		expectedAccount := accounts.New()
		response := &access.AccountResponse{
			Account: convert.AccountToMessage(*expectedAccount),
		}

		rpc.On("GetAccountAtBlockHeight", ctx, mock.Anything).Return(response, nil)

		account, err := c.GetAccountAtBlockHeight(ctx, expectedAccount.Address, height)
		require.NoError(t, err)

		assert.Equal(t, expectedAccount, account)
	}))

	t.Run("Not found error", clientTest(func(t *testing.T, ctx context.Context, rpc *mocks.MockRPCClient, c *BaseClient) {
		address := addresses.New()

		rpc.On("GetAccountAtBlockHeight", ctx, mock.Anything).
			Return(nil, errNotFound)

		account, err := c.GetAccountAtBlockHeight(ctx, address, height)
		assert.Error(t, err)
		assert.Equal(t, codes.NotFound, status.Code(err))
		assert.Nil(t, account)
	}))
}

func TestClient_GetAccountBalanceAtLatestBlock(t *testing.T) {
	accounts := test.AccountGenerator()
	addresses := test.AddressGenerator()

	t.Run("Success", clientTest(func(t *testing.T, ctx context.Context, rpc *mocks.MockRPCClient, c *BaseClient) {
		account := accounts.New()

		response := &access.AccountBalanceResponse{
			Balance: account.Balance,
		}

		rpc.On("GetAccountBalanceAtLatestBlock", ctx, mock.Anything).Return(response, nil)

		balance, err := c.GetAccountBalanceAtLatestBlock(ctx, account.Address)
		require.NoError(t, err)

		assert.Equal(t, account.Balance, balance)

	}))

	t.Run("Not found error", clientTest(func(t *testing.T, ctx context.Context, rpc *mocks.MockRPCClient, c *BaseClient) {
		address := addresses.New()

		rpc.On("GetAccountBalanceAtLatestBlock", ctx, mock.Anything).
			Return(nil, errNotFound)

		balance, err := c.GetAccountBalanceAtLatestBlock(ctx, address)
		assert.Error(t, err)
		assert.Equal(t, codes.NotFound, status.Code(err))
		assert.Equal(t, balance, uint64(0))
	}))
}

func TestClient_GetAccountBalanceAtBlockHeight(t *testing.T) {
	accounts := test.AccountGenerator()
	addresses := test.AddressGenerator()
	blockHeight := uint64(42)

	t.Run("Success", clientTest(func(t *testing.T, ctx context.Context, rpc *mocks.MockRPCClient, c *BaseClient) {
		account := accounts.New()

		response := &access.AccountBalanceResponse{
			Balance: account.Balance,
		}

		rpc.On("GetAccountBalanceAtBlockHeight", ctx, mock.Anything).Return(response, nil)

		balance, err := c.GetAccountBalanceAtBlockHeight(ctx, account.Address, blockHeight)
		require.NoError(t, err)

		assert.Equal(t, account.Balance, balance)

	}))

	t.Run("Not found error", clientTest(func(t *testing.T, ctx context.Context, rpc *mocks.MockRPCClient, c *BaseClient) {
		address := addresses.New()

		rpc.On("GetAccountBalanceAtBlockHeight", ctx, mock.Anything).
			Return(nil, errNotFound)

		balance, err := c.GetAccountBalanceAtBlockHeight(ctx, address, blockHeight)
		assert.Error(t, err)
		assert.Equal(t, codes.NotFound, status.Code(err))
		assert.Equal(t, balance, uint64(0))
	}))
}

func TestClient_ExecuteScriptAtLatestBlock(t *testing.T) {
	t.Run("Success", clientTest(func(t *testing.T, ctx context.Context, rpc *mocks.MockRPCClient, c *BaseClient) {
		expectedValue := cadence.NewInt(42)
		encodedValue, err := jsoncdc.Encode(expectedValue)
		require.NoError(t, err)

		response := &access.ExecuteScriptResponse{
			Value: encodedValue,
		}

		rpc.On("ExecuteScriptAtLatestBlock", ctx, mock.Anything).Return(response, nil)

		var value cadence.Value
		value, err = c.ExecuteScriptAtLatestBlock(ctx, []byte("foo"), nil)
		require.NoError(t, err)

		assert.Equal(t, expectedValue, value)
	}))

	t.Run("Arguments", clientTest(func(t *testing.T, ctx context.Context, rpc *mocks.MockRPCClient, c *BaseClient) {
		expectedValue := cadence.NewInt(42)
		encodedValue, err := jsoncdc.Encode(expectedValue)
		require.NoError(t, err)

		arg := cadence.String("test")
		expectedArgs, err := jsoncdc.Encode(arg)
		require.NoError(t, err)

		rpcReq := &access.ExecuteScriptAtLatestBlockRequest{
			Script:    []byte("foo"),
			Arguments: [][]byte{expectedArgs},
		}

		response := &access.ExecuteScriptResponse{
			Value: encodedValue,
		}

		rpc.On("ExecuteScriptAtLatestBlock", ctx, rpcReq).Return(response, nil)

		value, err := c.ExecuteScriptAtLatestBlock(ctx, []byte("foo"), []cadence.Value{arg})
		require.NoError(t, err)

		assert.Equal(t, expectedValue, value)
	}))

	t.Run(
		"Invalid JSON-CDC",
		clientTest(func(t *testing.T, ctx context.Context, rpc *mocks.MockRPCClient, c *BaseClient) {
			response := &access.ExecuteScriptResponse{
				Value: []byte("invalid JSON-CDC bytes"),
			}

			rpc.On("ExecuteScriptAtLatestBlock", ctx, mock.Anything).Return(response, nil)

			value, err := c.ExecuteScriptAtLatestBlock(ctx, []byte("foo"), nil)
			assert.Error(t, err)
			assert.Nil(t, value)
		}),
	)

	t.Run("Internal error", clientTest(func(t *testing.T, ctx context.Context, rpc *mocks.MockRPCClient, c *BaseClient) {
		rpc.On("ExecuteScriptAtLatestBlock", ctx, mock.Anything).
			Return(nil, errInternal)

		value, err := c.ExecuteScriptAtLatestBlock(ctx, []byte("foo"), nil)
		assert.Error(t, err)
		assert.Equal(t, codes.Internal, status.Code(err))
		assert.Nil(t, value)
	}))
}

func TestClient_GetAccountKeyAtLatestBlock(t *testing.T) {
	accounts := test.AccountGenerator()
	addresses := test.AddressGenerator()
	index := uint32(0)

	t.Run("Success", clientTest(func(t *testing.T, ctx context.Context, rpc *mocks.MockRPCClient, c *BaseClient) {
		account := accounts.New()
		response := &access.AccountKeyResponse{
			AccountKey: convert.AccountKeyToMessage(account.Keys[index]),
		}

		rpc.
			On("GetAccountKeyAtLatestBlock", ctx, mock.Anything).
			Return(response, nil)

		key, err := c.GetAccountKeyAtLatestBlock(ctx, account.Address, index)
		require.NoError(t, err)

		assert.Equal(t, account.Keys[index], key)
	}))

	t.Run("Not found error", clientTest(func(t *testing.T, ctx context.Context, rpc *mocks.MockRPCClient, c *BaseClient) {
		address := addresses.New()

		rpc.
			On("GetAccountKeyAtLatestBlock", ctx, mock.Anything).
			Return(nil, errNotFound)

		key, err := c.GetAccountKeyAtLatestBlock(ctx, address, index)
		assert.Error(t, err)
		assert.Equal(t, codes.NotFound, status.Code(err))
		assert.Nil(t, key)
	}))
}

func TestClient_GetAccountKeyAtBlockHeight(t *testing.T) {
	accounts := test.AccountGenerator()
	addresses := test.AddressGenerator()
	height := uint64(42)
	index := uint32(0)

	t.Run("Success", clientTest(func(t *testing.T, ctx context.Context, rpc *mocks.MockRPCClient, c *BaseClient) {
		account := accounts.New()
		response := &access.AccountKeyResponse{
			AccountKey: convert.AccountKeyToMessage(account.Keys[index]),
		}

		rpc.
			On("GetAccountKeyAtBlockHeight", ctx, mock.Anything).
			Return(response, nil)

		key, err := c.GetAccountKeyAtBlockHeight(ctx, account.Address, index, height)
		require.NoError(t, err)

		assert.Equal(t, account.Keys[index], key)
	}))

	t.Run("Not found error", clientTest(func(t *testing.T, ctx context.Context, rpc *mocks.MockRPCClient, c *BaseClient) {
		address := addresses.New()

		rpc.
			On("GetAccountKeyAtBlockHeight", ctx, mock.Anything).
			Return(nil, errNotFound)

		key, err := c.GetAccountKeyAtBlockHeight(ctx, address, index, height)
		assert.Error(t, err)
		assert.Equal(t, codes.NotFound, status.Code(err))
		assert.Nil(t, key)
	}))
}

func TestClient_GetAccountKeysAtLatestBlock(t *testing.T) {
	accounts := test.AccountGenerator()
	addresses := test.AddressGenerator()
	index := uint32(0)

	t.Run("Success", clientTest(func(t *testing.T, ctx context.Context, rpc *mocks.MockRPCClient, c *BaseClient) {
		account := accounts.New()

		response := &access.AccountKeysResponse{
			AccountKeys: []*entities.AccountKey{convert.AccountKeyToMessage(account.Keys[index])},
		}

		rpc.
			On("GetAccountKeysAtLatestBlock", ctx, mock.Anything).
			Return(response, nil)

		keys, err := c.GetAccountKeysAtLatestBlock(ctx, account.Address)
		require.NoError(t, err)
		assert.Equal(t, *account.Keys[index], keys[index])
	}))

	t.Run("Not found error", clientTest(func(t *testing.T, ctx context.Context, rpc *mocks.MockRPCClient, c *BaseClient) {
		address := addresses.New()

		rpc.
			On("GetAccountKeysAtLatestBlock", ctx, mock.Anything).
			Return(nil, errNotFound)

		keys, err := c.GetAccountKeysAtLatestBlock(ctx, address)
		assert.Error(t, err)
		assert.Equal(t, codes.NotFound, status.Code(err))
		assert.Empty(t, keys)
	}))
}

func TestClient_GetAccountKeysAtBlockHeight(t *testing.T) {
	accounts := test.AccountGenerator()
	addresses := test.AddressGenerator()
	height := uint64(42)
	index := uint32(0)

	t.Run("Success", clientTest(func(t *testing.T, ctx context.Context, rpc *mocks.MockRPCClient, c *BaseClient) {
		account := accounts.New()

		response := &access.AccountKeysResponse{
			AccountKeys: []*entities.AccountKey{convert.AccountKeyToMessage(account.Keys[index])},
		}

		rpc.
			On("GetAccountKeysAtBlockHeight", ctx, mock.Anything).
			Return(response, nil)

		keys, err := c.GetAccountKeysAtBlockHeight(ctx, account.Address, height)
		require.NoError(t, err)
		assert.Equal(t, *account.Keys[index], keys[index])
	}))

	t.Run("Not found error", clientTest(func(t *testing.T, ctx context.Context, rpc *mocks.MockRPCClient, c *BaseClient) {
		address := addresses.New()

		rpc.
			On("GetAccountKeysAtBlockHeight", ctx, mock.Anything).
			Return(nil, errNotFound)

		keys, err := c.GetAccountKeysAtBlockHeight(ctx, address, height)
		assert.Error(t, err)
		assert.Equal(t, codes.NotFound, status.Code(err))
		assert.Empty(t, keys)
	}))
}

func TestClient_ExecuteScriptAtBlockID(t *testing.T) {
	ids := test.IdentifierGenerator()

	t.Run("Success", clientTest(func(t *testing.T, ctx context.Context, rpc *mocks.MockRPCClient, c *BaseClient) {
		expectedValue := cadence.NewInt(42)
		encodedValue, err := jsoncdc.Encode(expectedValue)
		require.NoError(t, err)

		response := &access.ExecuteScriptResponse{
			Value: encodedValue,
		}

		rpc.On("ExecuteScriptAtBlockID", ctx, mock.Anything).Return(response, nil)

		value, err := c.ExecuteScriptAtBlockID(ctx, ids.New(), []byte("foo"), nil)
		require.NoError(t, err)

		assert.Equal(t, expectedValue, value)
	}))

	t.Run(
		"Invalid JSON-CDC",
		clientTest(func(t *testing.T, ctx context.Context, rpc *mocks.MockRPCClient, c *BaseClient) {
			response := &access.ExecuteScriptResponse{
				Value: []byte("invalid JSON-CDC bytes"),
			}

			rpc.On("ExecuteScriptAtBlockID", ctx, mock.Anything).Return(response, nil)

			value, err := c.ExecuteScriptAtBlockID(ctx, ids.New(), []byte("foo"), nil)
			assert.Error(t, err)
			assert.Nil(t, value)
		}),
	)

	t.Run("Not found error", clientTest(func(t *testing.T, ctx context.Context, rpc *mocks.MockRPCClient, c *BaseClient) {
		rpc.On("ExecuteScriptAtBlockID", ctx, mock.Anything).
			Return(nil, errNotFound)

		value, err := c.ExecuteScriptAtBlockID(ctx, ids.New(), []byte("foo"), nil)
		assert.Error(t, err)
		assert.Equal(t, codes.NotFound, status.Code(err))
		assert.Nil(t, value)
	}))
}

func TestClient_ExecuteScriptAtBlockHeight(t *testing.T) {
	t.Run("Success", clientTest(func(t *testing.T, ctx context.Context, rpc *mocks.MockRPCClient, c *BaseClient) {
		expectedValue := cadence.NewInt(42)
		encodedValue, err := jsoncdc.Encode(expectedValue)
		require.NoError(t, err)

		response := &access.ExecuteScriptResponse{
			Value: encodedValue,
		}

		rpc.On("ExecuteScriptAtBlockHeight", ctx, mock.Anything).Return(response, nil)

		value, err := c.ExecuteScriptAtBlockHeight(ctx, 42, []byte("foo"), nil)
		require.NoError(t, err)

		assert.Equal(t, expectedValue, value)
	}))

	t.Run(
		"Invalid JSON-CDC",
		clientTest(func(t *testing.T, ctx context.Context, rpc *mocks.MockRPCClient, c *BaseClient) {
			response := &access.ExecuteScriptResponse{
				Value: []byte("invalid JSON-CDC bytes"),
			}

			rpc.On("ExecuteScriptAtBlockHeight", ctx, mock.Anything).Return(response, nil)

			value, err := c.ExecuteScriptAtBlockHeight(ctx, 42, []byte("foo"), nil)
			assert.Error(t, err)
			assert.Nil(t, value)
		}),
	)

	t.Run("Not found error", clientTest(func(t *testing.T, ctx context.Context, rpc *mocks.MockRPCClient, c *BaseClient) {
		rpc.On("ExecuteScriptAtBlockHeight", ctx, mock.Anything).
			Return(nil, errNotFound)

		value, err := c.ExecuteScriptAtBlockHeight(ctx, 42, []byte("foo"), nil)
		assert.Error(t, err)
		assert.Equal(t, codes.NotFound, status.Code(err))
		assert.Nil(t, value)
	}))
}

func TestClient_GetEventsForHeightRange(t *testing.T) {
	ids := test.IdentifierGenerator()
	events := test.EventGenerator(flow.EventEncodingVersionCCF)

	t.Run(
		"Empty result",
		clientTest(func(t *testing.T, ctx context.Context, rpc *mocks.MockRPCClient, c *BaseClient) {
			response := &access.EventsResponse{
				Results: []*access.EventsResponse_Result{},
			}

			rpc.On("GetEventsForHeightRange", ctx, mock.Anything).Return(response, nil)

			blocks, err := c.GetEventsForHeightRange(ctx, EventRangeQuery{
				Type:        "foo",
				StartHeight: 1,
				EndHeight:   10,
			})
			require.NoError(t, err)

			assert.Empty(t, blocks)
		}),
	)

	t.Run(
		"Non-empty result",
		clientTest(func(t *testing.T, ctx context.Context, rpc *mocks.MockRPCClient, c *BaseClient) {
			eventA, eventB, eventC, eventD := events.New(), events.New(), events.New(), events.New()

			eventAMsg, _ := convert.EventToMessage(eventA, flow.EventEncodingVersionCCF)
			eventBMsg, _ := convert.EventToMessage(eventB, flow.EventEncodingVersionCCF)
			eventCMsg, _ := convert.EventToMessage(eventC, flow.EventEncodingVersionCCF)
			eventDMsg, _ := convert.EventToMessage(eventD, flow.EventEncodingVersionCCF)

			response := &access.EventsResponse{
				Results: []*access.EventsResponse_Result{
					{
						BlockId:        ids.New().Bytes(),
						BlockHeight:    1,
						BlockTimestamp: timestamppb.Now(),
						Events: []*entities.Event{
							eventAMsg,
							eventBMsg,
						},
					},
					{
						BlockId:        ids.New().Bytes(),
						BlockHeight:    2,
						BlockTimestamp: timestamppb.Now(),
						Events: []*entities.Event{
							eventCMsg,
							eventDMsg,
						},
					},
				},
			}

			rpc.On("GetEventsForHeightRange", ctx, mock.Anything).Return(response, nil)

			blocks, err := c.GetEventsForHeightRange(ctx, EventRangeQuery{
				Type:        "foo",
				StartHeight: 1,
				EndHeight:   10,
			})
			require.NoError(t, err)

			// Force evaluation of type ID, which is cached in type.
			// Necessary for equality check below
			for _, block := range blocks {
				for _, event := range block.Events {
					_ = event.Value.Type().ID()
				}
			}

			assert.Len(t, blocks, len(response.Results))

			assert.Equal(t, response.Results[0].BlockId, blocks[0].BlockID.Bytes())
			assert.Equal(t, response.Results[0].BlockHeight, blocks[0].Height)

			assert.Equal(t, response.Results[1].BlockId, blocks[1].BlockID.Bytes())
			assert.Equal(t, response.Results[1].BlockHeight, blocks[1].Height)

			assert.Equal(t, eventA, blocks[0].Events[0])
			assert.Equal(t, eventB, blocks[0].Events[1])
			assert.Equal(t, eventC, blocks[1].Events[0])
			assert.Equal(t, eventD, blocks[1].Events[1])
		}),
	)

	t.Run("Internal error", clientTest(func(t *testing.T, ctx context.Context, rpc *mocks.MockRPCClient, c *BaseClient) {
		rpc.On("GetEventsForHeightRange", ctx, mock.Anything).
			Return(nil, errInternal)

		blocks, err := c.GetEventsForHeightRange(ctx, EventRangeQuery{
			Type:        "foo",
			StartHeight: 1,
			EndHeight:   10,
		})

		assert.Error(t, err)
		assert.Equal(t, codes.Internal, status.Code(err))
		assert.Empty(t, blocks)
	}))
}

func TestClient_GetEventsForBlockIDs(t *testing.T) {
	ids := test.IdentifierGenerator()

	t.Run(
		"Empty result",
		clientTest(func(t *testing.T, ctx context.Context, rpc *mocks.MockRPCClient, c *BaseClient) {
			blockIDs := []flow.Identifier{ids.New(), ids.New()}

			response := &access.EventsResponse{
				Results: []*access.EventsResponse_Result{},
			}

			rpc.On("GetEventsForBlockIDs", ctx, mock.Anything).Return(response, nil)

			blocks, err := c.GetEventsForBlockIDs(ctx, "foo", blockIDs)
			require.NoError(t, err)

			assert.Empty(t, blocks)
		}),
	)

	t.Run(
		"Non-empty result with ccf encoding",
		clientTest(func(t *testing.T, ctx context.Context, rpc *mocks.MockRPCClient, c *BaseClient) {
			events := test.EventGenerator(flow.EventEncodingVersionCCF)
			blockIDA, blockIDB := ids.New(), ids.New()
			eventA, eventB, eventC, eventD := events.New(), events.New(), events.New(), events.New()

			eventAMsg, _ := convert.EventToMessage(eventA, flow.EventEncodingVersionCCF)
			eventBMsg, _ := convert.EventToMessage(eventB, flow.EventEncodingVersionCCF)
			eventCMsg, _ := convert.EventToMessage(eventC, flow.EventEncodingVersionCCF)
			eventDMsg, _ := convert.EventToMessage(eventD, flow.EventEncodingVersionCCF)

			response := &access.EventsResponse{
				Results: []*access.EventsResponse_Result{
					{
						BlockId:        blockIDA.Bytes(),
						BlockHeight:    1,
						BlockTimestamp: timestamppb.Now(),
						Events: []*entities.Event{
							eventAMsg,
							eventBMsg,
						},
					},
					{
						BlockId:        blockIDB.Bytes(),
						BlockHeight:    2,
						BlockTimestamp: timestamppb.Now(),
						Events: []*entities.Event{
							eventCMsg,
							eventDMsg,
						},
					},
				},
			}

			rpc.On("GetEventsForBlockIDs", ctx, mock.Anything).Return(response, nil)

			blocks, err := c.GetEventsForBlockIDs(ctx, "foo", []flow.Identifier{blockIDA, blockIDB})
			require.NoError(t, err)

			// Force evaluation of type ID, which is cached in type.
			// Necessary for equality checks below
			for _, block := range blocks {
				for _, event := range block.Events {
					_ = event.Value.Type().ID()
				}
			}

			assert.Len(t, blocks, len(response.Results))

			assert.Equal(t, response.Results[0].BlockId, blocks[0].BlockID.Bytes())
			assert.Equal(t, response.Results[0].BlockHeight, blocks[0].Height)

			assert.Equal(t, response.Results[1].BlockId, blocks[1].BlockID.Bytes())
			assert.Equal(t, response.Results[1].BlockHeight, blocks[1].Height)

			assert.Equal(t, eventA, blocks[0].Events[0])
			assert.Equal(t, eventB, blocks[0].Events[1])
			assert.Equal(t, eventC, blocks[1].Events[0])
			assert.Equal(t, eventD, blocks[1].Events[1])
		}),
	)

	t.Run(
		"Non-empty result with json encoding",
		clientTest(func(t *testing.T, ctx context.Context, rpc *mocks.MockRPCClient, c *BaseClient) {
			events := test.EventGenerator(flow.EventEncodingVersionJSONCDC)
			blockIDA, blockIDB := ids.New(), ids.New()
			eventA, eventB, eventC, eventD := events.New(), events.New(), events.New(), events.New()

			eventAMsg, _ := convert.EventToMessage(eventA, flow.EventEncodingVersionJSONCDC)
			eventBMsg, _ := convert.EventToMessage(eventB, flow.EventEncodingVersionJSONCDC)
			eventCMsg, _ := convert.EventToMessage(eventC, flow.EventEncodingVersionJSONCDC)
			eventDMsg, _ := convert.EventToMessage(eventD, flow.EventEncodingVersionJSONCDC)

			response := &access.EventsResponse{
				Results: []*access.EventsResponse_Result{
					{
						BlockId:        blockIDA.Bytes(),
						BlockHeight:    1,
						BlockTimestamp: timestamppb.Now(),
						Events: []*entities.Event{
							eventAMsg,
							eventBMsg,
						},
					},
					{
						BlockId:        blockIDB.Bytes(),
						BlockHeight:    2,
						BlockTimestamp: timestamppb.Now(),
						Events: []*entities.Event{
							eventCMsg,
							eventDMsg,
						},
					},
				},
			}

			rpc.On("GetEventsForBlockIDs", ctx, mock.Anything).Return(response, nil)

			c.SetEventEncoding(flow.EventEncodingVersionJSONCDC)
			blocks, err := c.GetEventsForBlockIDs(ctx, "foo", []flow.Identifier{blockIDA, blockIDB})
			require.NoError(t, err)

			// Force evaluation of type ID, which is cached in type.
			// Necessary for equality checks below
			for _, block := range blocks {
				for _, event := range block.Events {
					_ = event.Value.Type().ID()
				}
			}

			assert.Len(t, blocks, len(response.Results))

			assert.Equal(t, response.Results[0].BlockId, blocks[0].BlockID.Bytes())
			assert.Equal(t, response.Results[0].BlockHeight, blocks[0].Height)

			assert.Equal(t, response.Results[1].BlockId, blocks[1].BlockID.Bytes())
			assert.Equal(t, response.Results[1].BlockHeight, blocks[1].Height)

			assert.Equal(t, eventA, blocks[0].Events[0])
			assert.Equal(t, eventB, blocks[0].Events[1])
			assert.Equal(t, eventC, blocks[1].Events[0])
			assert.Equal(t, eventD, blocks[1].Events[1])
		}),
	)

	t.Run("Not found error", clientTest(func(t *testing.T, ctx context.Context, rpc *mocks.MockRPCClient, c *BaseClient) {
		blockIDA, blockIDB := ids.New(), ids.New()

		rpc.On("GetEventsForBlockIDs", ctx, mock.Anything).
			Return(nil, errNotFound)

		blocks, err := c.GetEventsForBlockIDs(ctx, "foo", []flow.Identifier{blockIDA, blockIDB})
		assert.Error(t, err)
		assert.Equal(t, codes.NotFound, status.Code(err))
		assert.Empty(t, blocks)
	}))
}

func TestClient_GetLatestProtocolStateSnapshot(t *testing.T) {
	t.Run("Success", clientTest(func(t *testing.T, ctx context.Context, rpc *mocks.MockRPCClient, c *BaseClient) {
		expected := &access.ProtocolStateSnapshotResponse{
			SerializedSnapshot: make([]byte, 128),
		}
		_, err := rand.Read(expected.SerializedSnapshot)
		assert.NoError(t, err)

		rpc.On("GetLatestProtocolStateSnapshot", ctx, mock.Anything).Return(expected, nil)

		res, err := c.GetLatestProtocolStateSnapshot(ctx)
		assert.NoError(t, err)
		assert.Equal(t, expected.SerializedSnapshot, res)
	}))

	t.Run("Internal error", clientTest(func(t *testing.T, ctx context.Context, rpc *mocks.MockRPCClient, c *BaseClient) {
		rpc.On("GetLatestProtocolStateSnapshot", ctx, mock.Anything).
			Return(nil, errInternal)

		_, err := c.GetLatestProtocolStateSnapshot(ctx)
		assert.Error(t, err)
		assert.Equal(t, codes.Internal, status.Code(err))
	}))
}

func TestClient_GetProtocolStateSnapshotByBlockID(t *testing.T) {
	ids := test.IdentifierGenerator()

	t.Run("Success", clientTest(func(t *testing.T, ctx context.Context, rpc *mocks.MockRPCClient, c *BaseClient) {
		blockID := ids.New()

		expected := &access.ProtocolStateSnapshotResponse{
			SerializedSnapshot: make([]byte, 128),
		}
		_, err := rand.Read(expected.SerializedSnapshot)
		assert.NoError(t, err)

		rpc.On("GetProtocolStateSnapshotByBlockID", ctx, mock.Anything).Return(expected, nil)

		res, err := c.GetProtocolStateSnapshotByBlockID(ctx, blockID)
		assert.NoError(t, err)
		assert.Equal(t, expected.SerializedSnapshot, res)
	}))

	t.Run("Internal error", clientTest(func(t *testing.T, ctx context.Context, rpc *mocks.MockRPCClient, c *BaseClient) {
		blockID := ids.New()

		rpc.On("GetProtocolStateSnapshotByBlockID", ctx, mock.Anything).
			Return(nil, errInternal)

		_, err := c.GetProtocolStateSnapshotByBlockID(ctx, blockID)
		assert.Error(t, err)
		assert.Equal(t, codes.Internal, status.Code(err))
	}))
}

func TestClient_GetProtocolStateSnapshotByHeight(t *testing.T) {
	blockHeight := uint64(42)

	t.Run("Success", clientTest(func(t *testing.T, ctx context.Context, rpc *mocks.MockRPCClient, c *BaseClient) {
		expected := &access.ProtocolStateSnapshotResponse{
			SerializedSnapshot: make([]byte, 128),
		}
		_, err := rand.Read(expected.SerializedSnapshot)
		assert.NoError(t, err)

		rpc.On("GetProtocolStateSnapshotByHeight", ctx, mock.Anything).Return(expected, nil)

		res, err := c.GetProtocolStateSnapshotByHeight(ctx, blockHeight)
		assert.NoError(t, err)
		assert.Equal(t, expected.SerializedSnapshot, res)
	}))

	t.Run("Internal error", clientTest(func(t *testing.T, ctx context.Context, rpc *mocks.MockRPCClient, c *BaseClient) {
		rpc.On("GetProtocolStateSnapshotByHeight", ctx, mock.Anything).
			Return(nil, errInternal)

		_, err := c.GetProtocolStateSnapshotByHeight(ctx, blockHeight)
		assert.Error(t, err)
		assert.Equal(t, codes.Internal, status.Code(err))
	}))
}

func TestClient_GetExecutionResultForBlockID(t *testing.T) {
	ids := test.IdentifierGenerator()
	t.Run("Success", clientTest(func(t *testing.T, ctx context.Context, rpc *mocks.MockRPCClient, c *BaseClient) {
		blockID := ids.New()
		executionResult := &entities.ExecutionResult{
			PreviousResultId: ids.New().Bytes(),
			BlockId:          blockID.Bytes(),
			Chunks: []*entities.Chunk{
				{
					CollectionIndex:      0,
					StartState:           ids.New().Bytes(),
					EventCollection:      ids.New().Bytes(),
					BlockId:              blockID.Bytes(),
					TotalComputationUsed: 22,
					NumberOfTransactions: 33,
					Index:                0,
					EndState:             ids.New().Bytes(),
				},
				{
					CollectionIndex:      1,
					StartState:           ids.New().Bytes(),
					EventCollection:      ids.New().Bytes(),
					BlockId:              blockID.Bytes(),
					TotalComputationUsed: 222,
					NumberOfTransactions: 333,
					Index:                1,
					EndState:             ids.New().Bytes(),
				},
			},
			ServiceEvents: []*entities.ServiceEvent{
				{
					Type:    "serviceEvent",
					Payload: []byte("{\"whatever\":21}"),
				},
			},
		}
		result := &access.ExecutionResultForBlockIDResponse{
			ExecutionResult: executionResult,
		}
		rpc.On("GetExecutionResultForBlockID", ctx, &access.GetExecutionResultForBlockIDRequest{
			BlockId: blockID.Bytes(),
		}).Return(result, nil)

		res, err := c.GetExecutionResultForBlockID(ctx, blockID)
		assert.NoError(t, err)

		require.NotNil(t, res)

		require.Len(t, res.Chunks, len(executionResult.Chunks))
		require.Len(t, res.ServiceEvents, len(executionResult.ServiceEvents))

		assert.Equal(t, res.BlockID.Bytes(), executionResult.BlockId)
		assert.Equal(t, res.PreviousResultID.Bytes(), executionResult.PreviousResultId)

		for i, chunk := range res.Chunks {
			assert.Equal(t, chunk.BlockID[:], executionResult.Chunks[i].BlockId)
			assert.Equal(t, chunk.Index, executionResult.Chunks[i].Index)
			assert.Equal(t, uint32(chunk.CollectionIndex), executionResult.Chunks[i].CollectionIndex)
			assert.Equal(t, chunk.StartState[:], executionResult.Chunks[i].StartState)
			assert.Equal(t, []byte(chunk.EventCollection), executionResult.Chunks[i].EventCollection)
			assert.Equal(t, chunk.TotalComputationUsed, executionResult.Chunks[i].TotalComputationUsed)
			assert.Equal(t, uint32(chunk.NumberOfTransactions), executionResult.Chunks[i].NumberOfTransactions)
			assert.Equal(t, chunk.EndState[:], executionResult.Chunks[i].EndState)
		}

		for i, serviceEvent := range res.ServiceEvents {
			assert.Equal(t, serviceEvent.Type, executionResult.ServiceEvents[i].Type)
			assert.Equal(t, serviceEvent.Payload, executionResult.ServiceEvents[i].Payload)
		}

	}))

	t.Run("Not found error", clientTest(func(t *testing.T, ctx context.Context, rpc *mocks.MockRPCClient, c *BaseClient) {
		blockId := ids.New()

		rpc.On("GetExecutionResultForBlockID", ctx, &access.GetExecutionResultForBlockIDRequest{
			BlockId: blockId.Bytes(),
		}).Return(nil, errNotFound)

		res, err := c.GetExecutionResultForBlockID(ctx, blockId)
		assert.Error(t, err)
		assert.Nil(t, res)
		assert.Equal(t, codes.NotFound, status.Code(err))
	}))
}

func TestClient_GetExecutionResultByID(t *testing.T) {
	ids := test.IdentifierGenerator()
	t.Run("Success", clientTest(func(t *testing.T, ctx context.Context, rpc *mocks.MockRPCClient, c *BaseClient) {
		blockID := ids.New()
		executionResult := &entities.ExecutionResult{
			PreviousResultId: ids.New().Bytes(),
			BlockId:          blockID.Bytes(),
			Chunks: []*entities.Chunk{
				{
					CollectionIndex:      0,
					StartState:           ids.New().Bytes(),
					EventCollection:      ids.New().Bytes(),
					BlockId:              blockID.Bytes(),
					TotalComputationUsed: 22,
					NumberOfTransactions: 33,
					Index:                0,
					EndState:             ids.New().Bytes(),
				},
				{
					CollectionIndex:      1,
					StartState:           ids.New().Bytes(),
					EventCollection:      ids.New().Bytes(),
					BlockId:              blockID.Bytes(),
					TotalComputationUsed: 222,
					NumberOfTransactions: 333,
					Index:                1,
					EndState:             ids.New().Bytes(),
				},
			},
			ServiceEvents: []*entities.ServiceEvent{
				{
					Type:    "serviceEvent",
					Payload: []byte("{\"whatever\":21}"),
				},
			},
		}
		result := &access.ExecutionResultByIDResponse{
			ExecutionResult: executionResult,
		}
		rpc.On("GetExecutionResultByID", ctx, &access.GetExecutionResultByIDRequest{
			Id: blockID.Bytes(),
		}).Return(result, nil)

		res, err := c.GetExecutionResultByID(ctx, blockID)
		assert.NoError(t, err)

		require.NotNil(t, res)

		require.Len(t, res.Chunks, len(executionResult.Chunks))
		require.Len(t, res.ServiceEvents, len(executionResult.ServiceEvents))

		assert.Equal(t, res.BlockID.Bytes(), executionResult.BlockId)
		assert.Equal(t, res.PreviousResultID.Bytes(), executionResult.PreviousResultId)

		for i, chunk := range res.Chunks {
			assert.Equal(t, chunk.BlockID[:], executionResult.Chunks[i].BlockId)
			assert.Equal(t, chunk.Index, executionResult.Chunks[i].Index)
			assert.Equal(t, uint32(chunk.CollectionIndex), executionResult.Chunks[i].CollectionIndex)
			assert.Equal(t, chunk.StartState[:], executionResult.Chunks[i].StartState)
			assert.Equal(t, []byte(chunk.EventCollection), executionResult.Chunks[i].EventCollection)
			assert.Equal(t, chunk.TotalComputationUsed, executionResult.Chunks[i].TotalComputationUsed)
			assert.Equal(t, uint32(chunk.NumberOfTransactions), executionResult.Chunks[i].NumberOfTransactions)
			assert.Equal(t, chunk.EndState[:], executionResult.Chunks[i].EndState)
		}

		for i, serviceEvent := range res.ServiceEvents {
			assert.Equal(t, serviceEvent.Type, executionResult.ServiceEvents[i].Type)
			assert.Equal(t, serviceEvent.Payload, executionResult.ServiceEvents[i].Payload)
		}

	}))

	t.Run("Not found error", clientTest(func(t *testing.T, ctx context.Context, rpc *mocks.MockRPCClient, c *BaseClient) {
		id := ids.New()

		rpc.On("GetExecutionResultByID", ctx, &access.GetExecutionResultByIDRequest{
			Id: id.Bytes(),
		}).Return(nil, errNotFound)

		res, err := c.GetExecutionResultByID(ctx, id)
		assert.Error(t, err)
		assert.Nil(t, res)
		assert.Equal(t, codes.NotFound, status.Code(err))
	}))
}

func TestClient_SubscribeExecutionData(t *testing.T) {
	ids := test.IdentifierGenerator()

	t.Run("Happy Path - by height", executionDataClientTest(func(t *testing.T, ctx context.Context, rpc *mocks.MockExecutionDataRPCClient, c *BaseClient) {
		responseCount := uint64(1000)
		startHeight := uint64(10)

		req := executiondata.SubscribeExecutionDataRequest{
			StartBlockHeight:     startHeight,
			EventEncodingVersion: entities.EventEncodingVersion_CCF_V0,
		}

		ctx, cancel := context.WithCancel(ctx)
		stream := &mockExecutionDataStream{ctx: ctx}
		for i := startHeight; i < startHeight+responseCount; i++ {
			stream.responses = append(stream.responses, generateExecutionDataResponse(t, ids.New(), i))
		}

		rpc.On("SubscribeExecutionData", ctx, mock.Anything).
			Return(stream, nil).
			Run(assertSubscribeExecutionDataArgs(t, &req))

		eventCh, errCh, err := c.SubscribeExecutionDataByBlockHeight(ctx, startHeight)
		require.NoError(t, err)

		wg := sync.WaitGroup{}
		wg.Add(1)
		go assertNoErrors(t, errCh, wg.Done)

		i := 0
		for response := range eventCh {
			assert.Equal(t, stream.responses[i].BlockHeight, response.Height)
			assert.Equal(t, stream.responses[i].BlockExecutionData.BlockId[:], response.ExecutionData.BlockID[:])
			assert.Equal(t, stream.responses[i].BlockTimestamp.AsTime(), response.BlockTimestamp)
			i++
			if i == len(stream.responses) {
				cancel()
				break
			}
		}

		wg.Wait()
	}))

	t.Run("Happy Path - by block ID", executionDataClientTest(func(t *testing.T, ctx context.Context, rpc *mocks.MockExecutionDataRPCClient, c *BaseClient) {
		responseCount := uint64(1000)
		startBlockID := ids.New()
		startHeight := uint64(10)

		req := executiondata.SubscribeExecutionDataRequest{
			StartBlockId:         startBlockID[:],
			EventEncodingVersion: entities.EventEncodingVersion_CCF_V0,
		}

		ctx, cancel := context.WithCancel(ctx)
		stream := &mockExecutionDataStream{ctx: ctx}
		for i := startHeight; i < startHeight+responseCount; i++ {
			stream.responses = append(stream.responses, generateExecutionDataResponse(t, ids.New(), i))
		}

		rpc.On("SubscribeExecutionData", ctx, mock.Anything).
			Return(stream, nil).
			Run(assertSubscribeExecutionDataArgs(t, &req))

		eventCh, errCh, err := c.SubscribeExecutionDataByBlockID(ctx, startBlockID)
		require.NoError(t, err)

		wg := sync.WaitGroup{}
		wg.Add(1)
		go assertNoErrors(t, errCh, wg.Done)

		i := 0
		for response := range eventCh {
			assert.Equal(t, stream.responses[i].BlockHeight, response.Height)
			assert.Equal(t, stream.responses[i].BlockExecutionData.BlockId[:], response.ExecutionData.BlockID[:])
			assert.Equal(t, stream.responses[i].BlockTimestamp.AsTime(), response.BlockTimestamp)
			i++
			if i == len(stream.responses) {
				cancel()
				break
			}
		}

		wg.Wait()
	}))

	// Test that SubscribeExecutionData returns an error and closes the subscription if the stream returns an error
	t.Run("Returns error from stream", executionDataClientTest(func(t *testing.T, ctx context.Context, rpc *mocks.MockExecutionDataRPCClient, c *BaseClient) {
		startHeight := uint64(10)

		req := executiondata.SubscribeExecutionDataRequest{
			StartBlockHeight:     startHeight,
			EventEncodingVersion: entities.EventEncodingVersion_CCF_V0,
		}

		stream := &mockExecutionDataStream{
			err: status.Error(codes.Internal, "internal error"),
		}

		rpc.On("SubscribeExecutionData", ctx, mock.Anything).
			Return(stream, nil).
			Run(assertSubscribeExecutionDataArgs(t, &req))

		eventCh, errCh, err := c.SubscribeExecutionDataByBlockHeight(ctx, startHeight)
		require.NoError(t, err)

		wg := sync.WaitGroup{}
		wg.Add(1)
		go assertNoEvents(t, eventCh, wg.Done)

		i := 0
		for err := range errCh {
			assert.ErrorIs(t, err, stream.err)
			i++
			if i > 1 {
				t.Fatal("should only receive one error")
			}
		}

		wg.Wait()
	}))

	// Test that SubscribeExecutionData returns an error and closes the subscription if an error is encountered while converting the response
	t.Run("Returns error from convert", executionDataClientTest(func(t *testing.T, ctx context.Context, rpc *mocks.MockExecutionDataRPCClient, c *BaseClient) {
		startHeight := uint64(10)

		req := executiondata.SubscribeExecutionDataRequest{
			StartBlockHeight:     startHeight,
			EventEncodingVersion: entities.EventEncodingVersion_CCF_V0,
		}

		stream := &mockExecutionDataStream{ctx: ctx}
		stream.responses = append(stream.responses, &executiondata.SubscribeExecutionDataResponse{
			BlockHeight:        startHeight,
			BlockExecutionData: nil, // nil BlockExecutionData should cause an error
		})

		rpc.On("SubscribeExecutionData", ctx, mock.Anything).
			Return(stream, nil).
			Run(assertSubscribeExecutionDataArgs(t, &req))

		eventCh, errCh, err := c.SubscribeExecutionDataByBlockHeight(ctx, startHeight)
		require.NoError(t, err)

		wg := sync.WaitGroup{}
		wg.Add(1)
		go assertNoEvents(t, eventCh, wg.Done)

		i := 0
		for err := range errCh {
			assert.Error(t, err, stream.err)
			i++
			if i > 1 {
				t.Fatal("should only receive one error")
			}
		}

		wg.Wait()
	}))
}

func TestClient_SubscribeEvents(t *testing.T) {
	ids := test.IdentifierGenerator()
	events := test.EventGenerator(flow.EventEncodingVersionCCF)
	addresses := test.AddressGenerator()

	getEvents := func(count int) []flow.Event {
		res := make([]flow.Event, count)
		for i := 0; i < count; i++ {
			res[i] = events.New()
		}
		return res
	}

	t.Run("Happy Path - by height", executionDataClientTest(func(t *testing.T, ctx context.Context, rpc *mocks.MockExecutionDataRPCClient, c *BaseClient) {
		responseCount := uint64(1000)
		startHeight := uint64(10)
		filter := flow.EventFilter{
			EventTypes: []string{events.New().Type, events.New().Type},
			Addresses:  []string{addresses.New().String(), addresses.New().String()},
			Contracts:  []string{"A.0.B", "A.1.C"},
		}

		req := executiondata.SubscribeEventsRequest{
			Filter: &executiondata.EventFilter{
				EventType: filter.EventTypes,
				Address:   filter.Addresses,
				Contract:  filter.Contracts,
			},
			EventEncodingVersion: entities.EventEncodingVersion_CCF_V0,
			HeartbeatInterval:    1234,
			StartBlockHeight:     startHeight,
		}

		ctx, cancel := context.WithCancel(ctx)
		stream := &mockEventStream{ctx: ctx}
		for i := startHeight; i < startHeight+responseCount; i++ {
			stream.responses = append(stream.responses, generateEventResponse(t, ids.New(), i, getEvents(2), flow.EventEncodingVersionCCF))
		}

		rpc.On("SubscribeEvents", ctx, mock.Anything).
			Return(stream, nil).
			Run(assertSubscribeEventsArgs(t, &req))

		eventCh, errCh, err := c.SubscribeEventsByBlockHeight(ctx, startHeight, filter, WithHeartbeatInterval(req.HeartbeatInterval))
		require.NoError(t, err)

		wg := sync.WaitGroup{}
		wg.Add(1)
		go assertNoErrors(t, errCh, wg.Done)

		i := 0
		for response := range eventCh {
			assert.Equal(t, stream.responses[i].BlockHeight, response.Height)
			assert.Equal(t, stream.responses[i].BlockId, response.BlockID[:])
			assert.Equal(t, len(stream.responses[i].Events), len(response.Events))
			i++
			if i == len(stream.responses) {
				cancel()
				break
			}
		}

		wg.Wait()
	}))

	t.Run("Happy Path - by block ID", executionDataClientTest(func(t *testing.T, ctx context.Context, rpc *mocks.MockExecutionDataRPCClient, c *BaseClient) {
		responseCount := uint64(1000)
		startBlockID := ids.New()
		startHeight := uint64(10)
		filter := flow.EventFilter{
			EventTypes: []string{events.New().Type, events.New().Type},
			Addresses:  []string{addresses.New().String(), addresses.New().String()},
			Contracts:  []string{"A.0.B", "A.1.C"},
		}

		req := executiondata.SubscribeEventsRequest{
			Filter: &executiondata.EventFilter{
				EventType: filter.EventTypes,
				Address:   filter.Addresses,
				Contract:  filter.Contracts,
			},
			EventEncodingVersion: entities.EventEncodingVersion_CCF_V0,
			HeartbeatInterval:    1234,
			StartBlockId:         startBlockID[:],
		}

		ctx, cancel := context.WithCancel(ctx)
		stream := &mockEventStream{ctx: ctx}
		for i := startHeight; i < startHeight+responseCount; i++ {
			stream.responses = append(stream.responses, generateEventResponse(t, ids.New(), i, getEvents(2), flow.EventEncodingVersionCCF))
		}

		rpc.On("SubscribeEvents", ctx, mock.Anything).
			Return(stream, nil).
			Run(assertSubscribeEventsArgs(t, &req))

		eventCh, errCh, err := c.SubscribeEventsByBlockID(ctx, startBlockID, filter, WithHeartbeatInterval(req.HeartbeatInterval))
		require.NoError(t, err)

		wg := sync.WaitGroup{}
		wg.Add(1)
		go assertNoErrors(t, errCh, wg.Done)

		i := 0
		for response := range eventCh {
			assert.Equal(t, stream.responses[i].BlockHeight, response.Height)
			assert.Equal(t, stream.responses[i].BlockId, response.BlockID[:])
			assert.Equal(t, len(stream.responses[i].Events), len(response.Events))
			i++
			if i == len(stream.responses) {
				cancel()
				break
			}
		}

		wg.Wait()
	}))

	// Test that SubscribeEvents returns an error and closes the subscription if the stream returns an error
	t.Run("Returns error from stream", executionDataClientTest(func(t *testing.T, ctx context.Context, rpc *mocks.MockExecutionDataRPCClient, c *BaseClient) {
		startHeight := uint64(10)
		filter := flow.EventFilter{}

		req := executiondata.SubscribeEventsRequest{
			Filter: &executiondata.EventFilter{
				EventType: filter.EventTypes,
				Address:   filter.Addresses,
				Contract:  filter.Contracts,
			},
			EventEncodingVersion: entities.EventEncodingVersion_CCF_V0,
			HeartbeatInterval:    100,
			StartBlockHeight:     startHeight,
		}

		stream := &mockEventStream{
			err: status.Error(codes.Internal, "internal error"),
		}

		rpc.On("SubscribeEvents", ctx, mock.Anything).
			Return(stream, nil).
			Run(assertSubscribeEventsArgs(t, &req))

		eventCh, errCh, err := c.SubscribeEventsByBlockHeight(ctx, startHeight, filter)
		require.NoError(t, err)

		wg := sync.WaitGroup{}
		wg.Add(1)
		go assertNoEvents(t, eventCh, wg.Done)

		i := 0
		for err := range errCh {
			assert.ErrorIs(t, err, stream.err)
			i++
			if i > 1 {
				t.Fatal("should only receive one error")
			}
		}

		wg.Wait()
	}))

	// Test that SubscribeEvents returns an error and closes the subscription if an error is encountered while converting the response
	t.Run("Returns error from convert", executionDataClientTest(func(t *testing.T, ctx context.Context, rpc *mocks.MockExecutionDataRPCClient, c *BaseClient) {
		startHeight := uint64(10)
		filter := flow.EventFilter{}

		req := executiondata.SubscribeEventsRequest{
			Filter: &executiondata.EventFilter{
				EventType: filter.EventTypes,
				Address:   filter.Addresses,
				Contract:  filter.Contracts,
			},
			EventEncodingVersion: entities.EventEncodingVersion_CCF_V0,
			HeartbeatInterval:    100,
			StartBlockHeight:     startHeight,
		}

		stream := &mockEventStream{ctx: ctx}
		stream.responses = append(stream.responses, generateEventResponse(t, ids.New(), startHeight, getEvents(2), flow.EventEncodingVersionCCF))

		// corrupt the event payload
		stream.responses[0].Events[0].Payload[0] = 'x'

		rpc.On("SubscribeEvents", ctx, mock.Anything).
			Return(stream, nil).
			Run(assertSubscribeEventsArgs(t, &req))

		eventCh, errCh, err := c.SubscribeEventsByBlockHeight(ctx, startHeight, filter, WithHeartbeatInterval(req.HeartbeatInterval))
		require.NoError(t, err)

		wg := sync.WaitGroup{}
		wg.Add(1)
		go assertNoEvents(t, eventCh, wg.Done)

		i := 0
		for err := range errCh {
			assert.Error(t, err, stream.err)
			i++
			if i > 1 {
				t.Fatal("should only receive one error")
			}
		}

		wg.Wait()
	}))
}

func TestClient_SubscribeAccountStatuses(t *testing.T) {
	filter := flow.AccountStatusFilter{}
	accounts := test.AccountGenerator()
	blocks := test.BlockGenerator()

	generateAccountStatusesResponses := func(count uint64) []*executiondata.SubscribeAccountStatusesResponse {
		var resBlockHeaders []*executiondata.SubscribeAccountStatusesResponse

		for i := uint64(0); i < count; i++ {
			account := convert.AccountToMessage(*accounts.New())
			results := []*executiondata.SubscribeAccountStatusesResponse_Result{
				{
					Address: account.Address,
				},
			}

			block := blocks.New()
			resBlockHeaders = append(resBlockHeaders, &executiondata.SubscribeAccountStatusesResponse{
				BlockId:      block.ID.Bytes(),
				BlockHeight:  block.Height,
				MessageIndex: i,
				Results:      results,
			})
		}

		return resBlockHeaders
	}

	t.Run("Happy Path - from start height", executionDataClientTest(func(t *testing.T, ctx context.Context, rpc *mocks.MockExecutionDataRPCClient, c *BaseClient) {
		startHeight := uint64(1)
		responseCount := uint64(100)

		ctx, cancel := context.WithCancel(ctx)
		stream := &mockAccountStatutesClientStream{
			ctx:       ctx,
			responses: generateAccountStatusesResponses(responseCount),
		}

		rpc.
			On("SubscribeAccountStatusesFromStartHeight", ctx, mock.Anything).
			Return(stream, nil)

		accountStatusesCh, errCh, err := c.SubscribeAccountStatusesFromStartHeight(ctx, startHeight, filter)
		require.NoError(t, err)

		wg := sync.WaitGroup{}
		wg.Add(1)
		go assertNoErrors(t, errCh, wg.Done)

		for i := uint64(0); i < responseCount; i++ {
			actualAccountStatus := <-accountStatusesCh

			blockId := convert.MessageToIdentifier(stream.responses[i].GetBlockId())
			require.Equal(t, blockId, actualAccountStatus.BlockID)

			blockHeight := stream.responses[i].GetBlockHeight()
			require.Equal(t, blockHeight, actualAccountStatus.BlockHeight)

			messageIndex := stream.responses[i].GetMessageIndex()
			require.Equal(t, messageIndex, actualAccountStatus.MessageIndex)

			results, err := convert.MessageToAccountStatusResults(stream.responses[i].GetResults())
			require.NoError(t, err)
			require.Equal(t, results, actualAccountStatus.Results)
		}
		cancel()

		wg.Wait()
	}))

	t.Run("Happy Path - from start block id", executionDataClientTest(func(t *testing.T, ctx context.Context, rpc *mocks.MockExecutionDataRPCClient, c *BaseClient) {
		responseCount := uint64(100)

		ctx, cancel := context.WithCancel(ctx)
		stream := &mockAccountStatutesClientStream{
			ctx:       ctx,
			responses: generateAccountStatusesResponses(responseCount),
		}

		rpc.
			On("SubscribeAccountStatusesFromStartBlockID", ctx, mock.Anything).
			Return(stream, nil)

		startBlockId := convert.MessageToIdentifier(stream.responses[0].GetBlockId())
		accountStatusesCh, errCh, err := c.SubscribeAccountStatusesFromStartBlockID(ctx, startBlockId, filter)
		require.NoError(t, err)

		wg := sync.WaitGroup{}
		wg.Add(1)
		go assertNoErrors(t, errCh, wg.Done)

		for i := uint64(0); i < responseCount; i++ {
			actualAccountStatus := <-accountStatusesCh

			blockId := convert.MessageToIdentifier(stream.responses[i].GetBlockId())
			require.Equal(t, blockId, actualAccountStatus.BlockID)

			blockHeight := stream.responses[i].GetBlockHeight()
			require.Equal(t, blockHeight, actualAccountStatus.BlockHeight)

			messageIndex := stream.responses[i].GetMessageIndex()
			require.Equal(t, messageIndex, actualAccountStatus.MessageIndex)

			results, err := convert.MessageToAccountStatusResults(stream.responses[i].GetResults())
			require.NoError(t, err)
			require.Equal(t, results, actualAccountStatus.Results)
		}
		cancel()

		wg.Wait()
	}))

	t.Run("Happy Path - from start latest block", executionDataClientTest(func(t *testing.T, ctx context.Context, rpc *mocks.MockExecutionDataRPCClient, c *BaseClient) {
		responseCount := uint64(100)

		ctx, cancel := context.WithCancel(ctx)
		stream := &mockAccountStatutesClientStream{
			ctx:       ctx,
			responses: generateAccountStatusesResponses(responseCount),
		}

		rpc.
			On("SubscribeAccountStatusesFromLatestBlock", ctx, mock.Anything).
			Return(stream, nil)

		accountStatusesCh, errCh, err := c.SubscribeAccountStatusesFromLatestBlock(ctx, filter)
		require.NoError(t, err)

		wg := sync.WaitGroup{}
		wg.Add(1)
		go assertNoErrors(t, errCh, wg.Done)

		for i := uint64(0); i < responseCount; i++ {
			actualAccountStatus := <-accountStatusesCh

			blockId := convert.MessageToIdentifier(stream.responses[i].GetBlockId())
			require.Equal(t, blockId, actualAccountStatus.BlockID)

			blockHeight := stream.responses[i].GetBlockHeight()
			require.Equal(t, blockHeight, actualAccountStatus.BlockHeight)

			messageIndex := stream.responses[i].GetMessageIndex()
			require.Equal(t, messageIndex, actualAccountStatus.MessageIndex)

			results, err := convert.MessageToAccountStatusResults(stream.responses[i].GetResults())
			require.NoError(t, err)
			require.Equal(t, results, actualAccountStatus.Results)
		}
		cancel()

		wg.Wait()
	}))

	t.Run("Stream returns error", executionDataClientTest(func(t *testing.T, ctx context.Context, rpc *mocks.MockExecutionDataRPCClient, c *BaseClient) {
		ctx, cancel := context.WithCancel(ctx)
		stream := &mockAccountStatutesClientStream{
			ctx: ctx,
			err: status.Error(codes.Internal, "internal error"),
		}

		rpc.
			On("SubscribeAccountStatusesFromLatestBlock", ctx, mock.Anything).
			Return(stream, nil)

		accountStatuses, errCh, err := c.SubscribeAccountStatusesFromLatestBlock(ctx, filter)
		require.NoError(t, err)

		wg := sync.WaitGroup{}
		wg.Add(1)
		go assertNoAccountStatuses(t, accountStatuses, wg.Done)

		errorCount := 0
		for e := range errCh {
			require.Error(t, e)
			require.ErrorIs(t, e, stream.err)
			errorCount += 1
		}
		cancel()

		require.Equalf(t, 1, errorCount, "only 1 error is expected")

		wg.Wait()
	}))

	t.Run("Messages are not ordered", executionDataClientTest(func(t *testing.T, ctx context.Context, rpc *mocks.MockExecutionDataRPCClient, c *BaseClient) {
		generateUnorderedAccountStatusesResponses := func(count uint64) []*executiondata.SubscribeAccountStatusesResponse {
			resBlockHeaders := generateAccountStatusesResponses(count)
			resBlockHeaders[1].MessageIndex += 1
			return resBlockHeaders
		}

		ctx, cancel := context.WithCancel(ctx)
		defer cancel()

		stream := &mockAccountStatutesClientStream{
			ctx:       ctx,
			err:       status.Error(codes.Internal, "message received out of order"),
			responses: generateUnorderedAccountStatusesResponses(2),
		}

		rpc.
			On("SubscribeAccountStatusesFromLatestBlock", ctx, mock.Anything).
			Return(stream, nil)

		accountStatusesCh, errCh, err := c.SubscribeAccountStatusesFromLatestBlock(ctx, filter)
		require.NoError(t, err)

		wg := sync.WaitGroup{}

		wg.Add(1)
		go func() {
			defer wg.Done()

			for accStatus := range accountStatusesCh {
				// we expect stream to send at least 1 account
				require.Equal(t, accStatus.MessageIndex, 0)
			}
		}()

		wg.Add(1)
		go func() {
			defer wg.Done()

			errorCount := 0
			for e := range errCh {
				require.Error(t, e)
				require.ErrorIs(t, e, stream.err)
				errorCount += 1
			}

			require.Equalf(t, 1, errorCount, "only 1 error is expected")
		}()

		wg.Wait()
	}))
}

func generateEventResponse(t *testing.T, blockID flow.Identifier, height uint64, events []flow.Event, encoding flow.EventEncodingVersion) *executiondata.SubscribeEventsResponse {
	responseEvents := make([]*entities.Event, 0, len(events))
	for _, e := range events {
		eventMsg, err := convert.EventToMessage(e, encoding)
		require.NoError(t, err)
		responseEvents = append(responseEvents, eventMsg)
	}

	return &executiondata.SubscribeEventsResponse{
		BlockHeight: height,
		BlockId:     blockID[:],
		Events:      responseEvents,
	}
}

func generateExecutionDataResponse(t *testing.T, blockID flow.Identifier, height uint64) *executiondata.SubscribeExecutionDataResponse {
	return &executiondata.SubscribeExecutionDataResponse{
		BlockHeight: height,
		BlockExecutionData: &entities.BlockExecutionData{
			BlockId:            blockID[:],
			ChunkExecutionData: []*entities.ChunkExecutionData{},
		},
		BlockTimestamp: timestamppb.Now(),
	}
}

func assertSubscribeEventsArgs(t *testing.T, expected *executiondata.SubscribeEventsRequest) func(args mock.Arguments) {
	return func(args mock.Arguments) {
		actual, ok := args.Get(1).(*executiondata.SubscribeEventsRequest)
		require.True(t, ok)

		assert.Equal(t, expected.Filter, actual.Filter)
		assert.Equal(t, expected.EventEncodingVersion, actual.EventEncodingVersion)
		assert.Equal(t, expected.HeartbeatInterval, actual.HeartbeatInterval)
		assert.Equal(t, expected.StartBlockHeight, actual.StartBlockHeight)
		assert.Equal(t, expected.StartBlockId, actual.StartBlockId)
	}
}

func assertSubscribeExecutionDataArgs(t *testing.T, expected *executiondata.SubscribeExecutionDataRequest) func(args mock.Arguments) {
	return func(args mock.Arguments) {
		actual, ok := args.Get(1).(*executiondata.SubscribeExecutionDataRequest)
		require.True(t, ok)

		assert.Equal(t, expected.EventEncodingVersion, actual.EventEncodingVersion)
		assert.Equal(t, expected.StartBlockHeight, actual.StartBlockHeight)
		assert.Equal(t, expected.StartBlockId, actual.StartBlockId)
	}
}

func assertNoErrors(t *testing.T, errCh <-chan error, done func()) {
	defer done()
	for err := range errCh {
		require.NoError(t, err)
	}
}

func assertNoEvents[T any](t *testing.T, eventCh <-chan T, done func()) {
	defer done()
	for range eventCh {
		t.Fatal("should not receive events")
	}
}

func assertNoAccountStatuses(t *testing.T, accountStatusesChan <-chan flow.AccountStatus, done func()) {
	defer done()
	for range accountStatusesChan {
		require.FailNow(t, "should not receive account statuses")
	}
}

type mockEventStream struct {
	grpc.ClientStream

	ctx       context.Context
	err       error
	offset    int
	responses []*executiondata.SubscribeEventsResponse
}

func (m *mockEventStream) Recv() (*executiondata.SubscribeEventsResponse, error) {
	if m.err != nil {
		return nil, m.err
	}

	if m.offset >= len(m.responses) {
		<-m.ctx.Done()
		return nil, io.EOF
	}
	defer func() { m.offset++ }()

	return m.responses[m.offset], nil
}

type mockExecutionDataStream struct {
	grpc.ClientStream

	ctx       context.Context
	err       error
	offset    int
	responses []*executiondata.SubscribeExecutionDataResponse
}

func (m *mockExecutionDataStream) Recv() (*executiondata.SubscribeExecutionDataResponse, error) {
	if m.err != nil {
		return nil, m.err
	}

	if m.offset >= len(m.responses) {
		<-m.ctx.Done()
		return nil, io.EOF
	}
	defer func() { m.offset++ }()

	return m.responses[m.offset], nil
}

func TestClient_SubscribeBlocks(t *testing.T) {
	blocks := test.BlockGenerator()

	generateBlockResponses := func(count uint64) []*access.SubscribeBlocksResponse {
		var resBlocks []*access.SubscribeBlocksResponse

		for i := uint64(0); i < count; i++ {
			b, err := convert.BlockToMessage(*blocks.New())
			require.NoError(t, err)

			resBlocks = append(resBlocks, &access.SubscribeBlocksResponse{
				Block: b,
			})
		}

		return resBlocks
	}

	t.Run("Happy Path - from start height", clientTest(func(t *testing.T, ctx context.Context, rpc *mocks.MockRPCClient, c *BaseClient) {
		startHeight := uint64(1)
		responseCount := uint64(100)

		ctx, cancel := context.WithCancel(ctx)
		stream := &mockBlockClientStream[access.SubscribeBlocksResponse]{
			ctx:       ctx,
			responses: generateBlockResponses(responseCount),
		}

		rpc.
			On("SubscribeBlocksFromStartHeight", ctx, mock.Anything).
			Return(stream, nil)

		blockCh, errCh, err := c.SubscribeBlocksFromStartHeight(ctx, startHeight, flow.BlockStatusFinalized)
		require.NoError(t, err)

		wg := sync.WaitGroup{}
		wg.Add(1)
		go assertNoErrors(t, errCh, wg.Done)

		for i := uint64(0); i < responseCount; i++ {
			actualBlock := <-blockCh
			expectedBlock, err := convert.MessageToBlock(stream.responses[i].GetBlock())
			require.NoError(t, err)
			require.Equal(t, expectedBlock, actualBlock)
		}
		cancel()

		wg.Wait()
	}))

	t.Run("Happy Path - from start block id", clientTest(func(t *testing.T, ctx context.Context, rpc *mocks.MockRPCClient, c *BaseClient) {
		responseCount := uint64(100)

		ctx, cancel := context.WithCancel(ctx)
		stream := &mockBlockClientStream[access.SubscribeBlocksResponse]{
			ctx:       ctx,
			responses: generateBlockResponses(responseCount),
		}

		rpc.
			On("SubscribeBlocksFromStartBlockID", ctx, mock.Anything).
			Return(stream, nil)

		startBlockID := convert.MessageToIdentifier(stream.responses[0].Block.Id)
		blockCh, errCh, err := c.SubscribeBlocksFromStartBlockID(ctx, startBlockID, flow.BlockStatusFinalized)
		require.NoError(t, err)

		wg := sync.WaitGroup{}
		wg.Add(1)
		go assertNoErrors(t, errCh, wg.Done)

		for i := uint64(0); i < responseCount; i++ {
			actualBlock := <-blockCh
			expectedBlock, err := convert.MessageToBlock(stream.responses[i].GetBlock())
			require.NoError(t, err)
			require.Equal(t, expectedBlock, actualBlock)
		}
		cancel()

		wg.Wait()
	}))

	t.Run("Happy Path - from latest", clientTest(func(t *testing.T, ctx context.Context, rpc *mocks.MockRPCClient, c *BaseClient) {
		responseCount := uint64(100)

		ctx, cancel := context.WithCancel(ctx)
		stream := &mockBlockClientStream[access.SubscribeBlocksResponse]{
			ctx:       ctx,
			responses: generateBlockResponses(responseCount),
		}

		rpc.
			On("SubscribeBlocksFromLatest", ctx, mock.Anything).
			Return(stream, nil)

		blockCh, errCh, err := c.SubscribeBlocksFromLatest(ctx, flow.BlockStatusFinalized)
		require.NoError(t, err)

		wg := sync.WaitGroup{}
		wg.Add(1)
		go assertNoErrors(t, errCh, wg.Done)

		for i := uint64(0); i < responseCount; i++ {
			actualBlock := <-blockCh
			expectedBlock, err := convert.MessageToBlock(stream.responses[i].GetBlock())
			require.NoError(t, err)
			require.Equal(t, expectedBlock, actualBlock)
		}
		cancel()

		wg.Wait()
	}))

	t.Run("Stream returns error", clientTest(func(t *testing.T, ctx context.Context, rpc *mocks.MockRPCClient, c *BaseClient) {
		ctx, cancel := context.WithCancel(ctx)
		defer cancel()
		stream := &mockBlockClientStream[access.SubscribeBlocksResponse]{
			ctx: ctx,
			err: status.Error(codes.Internal, "internal error"),
		}

		rpc.
			On("SubscribeBlocksFromLatest", ctx, mock.Anything).
			Return(stream, nil)

		blockCh, errCh, err := c.SubscribeBlocksFromLatest(ctx, flow.BlockStatusFinalized)
		require.NoError(t, err)

		wg := sync.WaitGroup{}
		wg.Add(1)
		go assertNoBlocks(t, blockCh, wg.Done)

		errorCount := 0
		for e := range errCh {
			require.Error(t, e)
			require.ErrorIs(t, e, stream.err)
			errorCount += 1
		}
		require.Equalf(t, 1, errorCount, "only 1 error is expected")

		wg.Wait()
	}))
}

type mockBlockClientStream[SubscribeBlocksResponse any] struct {
	grpc.ClientStream

	ctx       context.Context
	err       error
	offset    int
	responses []*SubscribeBlocksResponse
}

func (s *mockBlockClientStream[SubscribeBlocksResponse]) Recv() (*SubscribeBlocksResponse, error) {
	if s.err != nil {
		return nil, s.err
	}

	if s.offset >= len(s.responses) {
		<-s.ctx.Done()
		return nil, io.EOF
	}
	defer func() { s.offset++ }()

	return s.responses[s.offset], nil
}

func assertNoBlocks[T any](t *testing.T, blocksCh <-chan T, done func()) {
	defer done()
	for range blocksCh {
		require.FailNow(t, "should not receive blocks")
	}
}

func TestClient_SendAndSubscribeTransactionStatuses(t *testing.T) {
	transactions := test.TransactionGenerator()

	generateTransactionStatusResponses := func(count uint64, encodingVersion flow.EventEncodingVersion) []*access.SendAndSubscribeTransactionStatusesResponse {
		var resTransactionResults []*access.SendAndSubscribeTransactionStatusesResponse
		results := test.TransactionResultGenerator(encodingVersion)

		for i := uint64(0); i < count; i++ {
			expectedResult := results.New()
			transactionResult, _ := convert.TransactionResultToMessage(expectedResult, encodingVersion)

			response := &access.SendAndSubscribeTransactionStatusesResponse{
				TransactionResults: transactionResult,
				MessageIndex:       i,
			}

			resTransactionResults = append(resTransactionResults, response)
		}

		return resTransactionResults
	}

	t.Run("Happy Path - CCF", clientTest(func(t *testing.T, ctx context.Context, rpc *mocks.MockRPCClient, c *BaseClient) {
		responseCount := uint64(100)
		tx := transactions.New()

		ctx, cancel := context.WithCancel(ctx)
		stream := &mockTransactionStatusesClientStream{
			ctx:       ctx,
			responses: generateTransactionStatusResponses(responseCount, flow.EventEncodingVersionCCF),
		}

		rpc.On("SendAndSubscribeTransactionStatuses", ctx, mock.Anything).Return(stream, nil)

		txResultCh, errCh, err := c.SendAndSubscribeTransactionStatuses(ctx, *tx)
		require.NoError(t, err)

		wg := sync.WaitGroup{}
		wg.Add(1)
		go assertNoErrors(t, errCh, wg.Done)

		expectedCounter := uint64(0)

		for i := uint64(0); i < responseCount; i++ {
			actualTxResult := <-txResultCh
			expectedTxResult, err := convert.MessageToTransactionResult(stream.responses[i].GetTransactionResults(), DefaultClientOptions().jsonOptions)
			require.NoError(t, err)
			require.Equal(t, expectedTxResult, actualTxResult)
			require.Equal(t, expectedCounter, stream.responses[i].MessageIndex)

			expectedCounter++
		}
		cancel()

		wg.Wait()
	}))

	t.Run("Happy Path - JSON-CDC", clientTest(func(t *testing.T, ctx context.Context, rpc *mocks.MockRPCClient, c *BaseClient) {
		responseCount := uint64(100)
		tx := transactions.New()

		ctx, cancel := context.WithCancel(ctx)
		stream := &mockTransactionStatusesClientStream{
			ctx:       ctx,
			responses: generateTransactionStatusResponses(responseCount, flow.EventEncodingVersionJSONCDC),
		}

		rpc.On("SendAndSubscribeTransactionStatuses", ctx, mock.Anything).Return(stream, nil)

		txResultCh, errCh, err := c.SendAndSubscribeTransactionStatuses(ctx, *tx)
		require.NoError(t, err)

		wg := sync.WaitGroup{}
		wg.Add(1)
		go assertNoErrors(t, errCh, wg.Done)

		expectedCounter := uint64(0)
		for i := uint64(0); i < responseCount; i++ {
			actualTxResult := <-txResultCh
			expectedTxResult, err := convert.MessageToTransactionResult(stream.responses[i].GetTransactionResults(), DefaultClientOptions().jsonOptions)
			require.NoError(t, err)
			require.Equal(t, expectedTxResult, actualTxResult)
			require.Equal(t, expectedCounter, stream.responses[i].MessageIndex)

			expectedCounter++
		}
		cancel()

		wg.Wait()
	}))

	t.Run("Stream returns error", clientTest(func(t *testing.T, ctx context.Context, rpc *mocks.MockRPCClient, c *BaseClient) {
		ctx, cancel := context.WithCancel(ctx)
		stream := &mockTransactionStatusesClientStream{
			ctx: ctx,
			err: status.Error(codes.Internal, "internal error"),
		}

		rpc.
			On("SendAndSubscribeTransactionStatuses", ctx, mock.Anything).
			Return(stream, nil)

		txResultChan, errCh, err := c.SendAndSubscribeTransactionStatuses(ctx, flow.Transaction{})
		require.NoError(t, err)

		wg := sync.WaitGroup{}
		wg.Add(1)
		go assertNoTxResults(t, txResultChan, wg.Done)

		errorCount := 0
		for e := range errCh {
			require.Error(t, e)
			require.ErrorIs(t, e, stream.err)
			errorCount += 1
		}
		cancel()

		require.Equalf(t, 1, errorCount, "only 1 error is expected")

		wg.Wait()
	}))

}

type mockTransactionStatusesClientStream struct {
	grpc.ClientStream

	ctx       context.Context
	err       error
	offset    int
	responses []*access.SendAndSubscribeTransactionStatusesResponse
}

func (m *mockTransactionStatusesClientStream) Recv() (*access.SendAndSubscribeTransactionStatusesResponse, error) {
	if m.err != nil {
		return nil, m.err
	}

	if m.offset >= len(m.responses) {
		<-m.ctx.Done()
		return nil, io.EOF
	}
	defer func() { m.offset++ }()

	return m.responses[m.offset], nil
}

func assertNoTxResults[TxStatus any](t *testing.T, txResultChan <-chan TxStatus, done func()) {
	defer done()
	for range txResultChan {
		require.FailNow(t, "should not receive txStatus")
	}
}

<<<<<<< HEAD
type mockAccountStatutesClientStream struct {
=======
func TestClient_SubscribeBlockHeaders(t *testing.T) {
	blockHeaders := test.BlockHeaderGenerator()

	generateBlockHeaderResponses := func(count uint64) []*access.SubscribeBlockHeadersResponse {
		var resBlockHeaders []*access.SubscribeBlockHeadersResponse

		for i := uint64(0); i < count; i++ {
			header, err := convert.BlockHeaderToMessage(blockHeaders.New())
			require.NoError(t, err)

			resBlockHeaders = append(resBlockHeaders, &access.SubscribeBlockHeadersResponse{
				Header: header,
			})
		}

		return resBlockHeaders
	}

	t.Run("Happy Path - from start height", clientTest(func(t *testing.T, ctx context.Context, rpc *mocks.MockRPCClient, c *BaseClient) {
		startHeight := uint64(1)
		responseCount := uint64(100)

		ctx, cancel := context.WithCancel(ctx)
		stream := &mockBlockHeaderClientStream[access.SubscribeBlockHeadersResponse]{
			ctx:       ctx,
			responses: generateBlockHeaderResponses(responseCount),
		}

		rpc.
			On("SubscribeBlockHeadersFromStartHeight", ctx, mock.Anything).
			Return(stream, nil)

		blockHeadersCh, errCh, err := c.SubscribeBlockHeadersFromStartHeight(ctx, startHeight, flow.BlockStatusFinalized)
		require.NoError(t, err)

		wg := sync.WaitGroup{}
		wg.Add(1)
		go assertNoErrors(t, errCh, wg.Done)

		for i := uint64(0); i < responseCount; i++ {
			actualHeader := <-blockHeadersCh
			expectedHeader, err := convert.MessageToBlockHeader(stream.responses[i].GetHeader())
			require.NoError(t, err)
			require.Equal(t, expectedHeader, actualHeader)
		}
		cancel()

		wg.Wait()
	}))

	t.Run("Happy Path - from start block id", clientTest(func(t *testing.T, ctx context.Context, rpc *mocks.MockRPCClient, c *BaseClient) {
		responseCount := uint64(100)

		ctx, cancel := context.WithCancel(ctx)
		stream := &mockBlockHeaderClientStream[access.SubscribeBlockHeadersResponse]{
			ctx:       ctx,
			responses: generateBlockHeaderResponses(responseCount),
		}

		rpc.
			On("SubscribeBlockHeadersFromStartBlockID", ctx, mock.Anything).
			Return(stream, nil)

		startBlockID := convert.MessageToIdentifier(stream.responses[0].GetHeader().Id)
		blockHeadersCh, errCh, err := c.SubscribeBlockHeadersFromStartBlockID(ctx, startBlockID, flow.BlockStatusFinalized)
		require.NoError(t, err)

		wg := sync.WaitGroup{}
		wg.Add(1)
		go assertNoErrors(t, errCh, wg.Done)

		for i := uint64(0); i < responseCount; i++ {
			actualHeader := <-blockHeadersCh
			expectedHeader, err := convert.MessageToBlockHeader(stream.responses[i].GetHeader())
			require.NoError(t, err)
			require.Equal(t, expectedHeader, actualHeader)
		}
		cancel()

		wg.Wait()
	}))

	t.Run("Happy Path - from latest", clientTest(func(t *testing.T, ctx context.Context, rpc *mocks.MockRPCClient, c *BaseClient) {
		responseCount := uint64(100)

		ctx, cancel := context.WithCancel(ctx)
		stream := &mockBlockHeaderClientStream[access.SubscribeBlockHeadersResponse]{
			ctx:       ctx,
			responses: generateBlockHeaderResponses(responseCount),
		}

		rpc.
			On("SubscribeBlockHeadersFromLatest", ctx, mock.Anything).
			Return(stream, nil)

		blockHeadersCh, errCh, err := c.SubscribeBlockHeadersFromLatest(ctx, flow.BlockStatusFinalized)
		require.NoError(t, err)

		wg := sync.WaitGroup{}
		wg.Add(1)
		go assertNoErrors(t, errCh, wg.Done)

		for i := uint64(0); i < responseCount; i++ {
			actualHeader := <-blockHeadersCh
			expectedHeader, err := convert.MessageToBlockHeader(stream.responses[i].GetHeader())
			require.NoError(t, err)
			require.Equal(t, expectedHeader, actualHeader)
		}
		cancel()

		wg.Wait()
	}))

	t.Run("Stream returns error", clientTest(func(t *testing.T, ctx context.Context, rpc *mocks.MockRPCClient, c *BaseClient) {
		ctx, cancel := context.WithCancel(ctx)
		stream := &mockBlockHeaderClientStream[access.SubscribeBlockHeadersResponse]{
			ctx: ctx,
			err: status.Error(codes.Internal, "internal error"),
		}

		rpc.
			On("SubscribeBlockHeadersFromLatest", ctx, mock.Anything).
			Return(stream, nil)

		blockHeadersCh, errCh, err := c.SubscribeBlockHeadersFromLatest(ctx, flow.BlockStatusFinalized)
		require.NoError(t, err)

		wg := sync.WaitGroup{}
		wg.Add(1)
		go assertNoBlockHeaders(t, blockHeadersCh, wg.Done)

		errorCount := 0
		for e := range errCh {
			require.Error(t, e)
			require.ErrorIs(t, e, stream.err)
			errorCount += 1
		}
		cancel()

		require.Equalf(t, 1, errorCount, "only 1 error is expected")

		wg.Wait()
	}))
}

type mockBlockHeaderClientStream[SubscribeBlockHeadersResponse any] struct {
>>>>>>> 853e844a
	grpc.ClientStream

	ctx       context.Context
	err       error
	offset    int
<<<<<<< HEAD
	responses []*executiondata.SubscribeAccountStatusesResponse
}

func (m *mockAccountStatutesClientStream) Recv() (*executiondata.SubscribeAccountStatusesResponse, error) {
	if m.err != nil {
		return nil, m.err
	}

	if m.offset >= len(m.responses) {
		<-m.ctx.Done()
		return nil, io.EOF
	}
	defer func() { m.offset++ }()

	return m.responses[m.offset], nil
=======
	responses []*SubscribeBlockHeadersResponse
}

func (s *mockBlockHeaderClientStream[SubscribeBlockHeadersResponse]) Recv() (*SubscribeBlockHeadersResponse, error) {
	if s.err != nil {
		return nil, s.err
	}

	if s.offset >= len(s.responses) {
		<-s.ctx.Done()
		return nil, io.EOF
	}
	defer func() { s.offset++ }()

	return s.responses[s.offset], nil
}

func assertNoBlockHeaders[BlockHeader any](t *testing.T, blockHeadersChan <-chan BlockHeader, done func()) {
	defer done()
	for range blockHeadersChan {
		require.FailNow(t, "should not receive block headers")
	}
>>>>>>> 853e844a
}<|MERGE_RESOLUTION|>--- conflicted
+++ resolved
@@ -2783,9 +2783,6 @@
 	}
 }
 
-<<<<<<< HEAD
-type mockAccountStatutesClientStream struct {
-=======
 func TestClient_SubscribeBlockHeaders(t *testing.T) {
 	blockHeaders := test.BlockHeaderGenerator()
 
@@ -2932,13 +2929,41 @@
 }
 
 type mockBlockHeaderClientStream[SubscribeBlockHeadersResponse any] struct {
->>>>>>> 853e844a
 	grpc.ClientStream
 
 	ctx       context.Context
 	err       error
 	offset    int
-<<<<<<< HEAD
+	responses []*SubscribeBlockHeadersResponse
+}
+
+func (s *mockBlockHeaderClientStream[SubscribeBlockHeadersResponse]) Recv() (*SubscribeBlockHeadersResponse, error) {
+	if s.err != nil {
+		return nil, s.err
+	}
+
+	if s.offset >= len(s.responses) {
+		<-s.ctx.Done()
+		return nil, io.EOF
+	}
+	defer func() { s.offset++ }()
+
+	return s.responses[s.offset], nil
+}
+
+func assertNoBlockHeaders[BlockHeader any](t *testing.T, blockHeadersChan <-chan BlockHeader, done func()) {
+	defer done()
+	for range blockHeadersChan {
+		require.FailNow(t, "should not receive block headers")
+	}
+}
+
+type mockAccountStatutesClientStream struct {
+	grpc.ClientStream
+
+	ctx       context.Context
+	err       error
+	offset    int
 	responses []*executiondata.SubscribeAccountStatusesResponse
 }
 
@@ -2954,28 +2979,4 @@
 	defer func() { m.offset++ }()
 
 	return m.responses[m.offset], nil
-=======
-	responses []*SubscribeBlockHeadersResponse
-}
-
-func (s *mockBlockHeaderClientStream[SubscribeBlockHeadersResponse]) Recv() (*SubscribeBlockHeadersResponse, error) {
-	if s.err != nil {
-		return nil, s.err
-	}
-
-	if s.offset >= len(s.responses) {
-		<-s.ctx.Done()
-		return nil, io.EOF
-	}
-	defer func() { s.offset++ }()
-
-	return s.responses[s.offset], nil
-}
-
-func assertNoBlockHeaders[BlockHeader any](t *testing.T, blockHeadersChan <-chan BlockHeader, done func()) {
-	defer done()
-	for range blockHeadersChan {
-		require.FailNow(t, "should not receive block headers")
-	}
->>>>>>> 853e844a
 }