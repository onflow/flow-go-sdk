--- conflicted
+++ resolved
@@ -2382,44 +2382,6 @@
 	}
 }
 
-<<<<<<< HEAD
-func TestClient_SubscribeBlockDigest(t *testing.T) {
-	blockHeaders := test.BlockHeaderGenerator()
-
-	generateBlockDigestResponses := func(count uint64) []*access.SubscribeBlockDigestsResponse {
-		var resBlockDigests []*access.SubscribeBlockDigestsResponse
-
-		for i := uint64(0); i < count; i++ {
-			blockHeader := blockHeaders.New()
-
-			digest := flow.BlockDigest{
-				BlockID:   blockHeader.ID,
-				Height:    blockHeader.Height,
-				Timestamp: blockHeader.Timestamp,
-			}
-
-			resBlockDigests = append(resBlockDigests, convert.BlockDigestToMessage(digest))
-		}
-
-		return resBlockDigests
-	}
-
-	t.Run("Happy Path - from start height", clientTest(func(t *testing.T, ctx context.Context, rpc *mocks.MockRPCClient, c *BaseClient) {
-		startHeight := uint64(1)
-		responseCount := uint64(100)
-
-		ctx, cancel := context.WithCancel(ctx)
-		stream := &mockBlockDigestClientStream[access.SubscribeBlockDigestsResponse]{
-			ctx:       ctx,
-			responses: generateBlockDigestResponses(responseCount),
-		}
-
-		rpc.
-			On("SubscribeBlockDigestsFromStartHeight", ctx, mock.Anything).
-			Return(stream, nil)
-
-		blockDigestsCh, errCh, err := c.SubscribeBlockDigestsFromStartHeight(ctx, startHeight, flow.BlockStatusUnknown)
-=======
 func TestClient_SendAndSubscribeTransactionStatuses(t *testing.T) {
 	transactions := test.TransactionGenerator()
 
@@ -2455,50 +2417,12 @@
 		rpc.On("SendAndSubscribeTransactionStatuses", ctx, mock.Anything).Return(stream, nil)
 
 		txResultCh, errCh, err := c.SendAndSubscribeTransactionStatuses(ctx, *tx)
->>>>>>> 16ec51b5
 		require.NoError(t, err)
 
 		wg := sync.WaitGroup{}
 		wg.Add(1)
 		go assertNoErrors(t, errCh, wg.Done)
 
-<<<<<<< HEAD
-		for i := uint64(0); i < responseCount; i++ {
-			actualDigest := <-blockDigestsCh
-			expectedDigest := convert.MessageToBlockDigest(stream.responses[i])
-			require.Equal(t, expectedDigest, actualDigest)
-		}
-		cancel()
-
-		wg.Wait()
-	}))
-
-	t.Run("Happy Path - from start block id", clientTest(func(t *testing.T, ctx context.Context, rpc *mocks.MockRPCClient, c *BaseClient) {
-		responseCount := uint64(100)
-
-		ctx, cancel := context.WithCancel(ctx)
-		stream := &mockBlockDigestClientStream[access.SubscribeBlockDigestsResponse]{
-			ctx:       ctx,
-			responses: generateBlockDigestResponses(responseCount),
-		}
-
-		rpc.
-			On("SubscribeBlockDigestsFromStartBlockID", ctx, mock.Anything).
-			Return(stream, nil)
-
-		startBlockID := convert.MessageToIdentifier(stream.responses[0].BlockId)
-		blockDigestsCh, errCh, err := c.SubscribeBlockDigestsFromStartBlockID(ctx, startBlockID, flow.BlockStatusUnknown)
-		require.NoError(t, err)
-
-		wg := sync.WaitGroup{}
-		wg.Add(1)
-		go assertNoErrors(t, errCh, wg.Done)
-
-		for i := uint64(0); i < responseCount; i++ {
-			actualDigest := <-blockDigestsCh
-			expectedDigest := convert.MessageToBlockDigest(stream.responses[i])
-			require.Equal(t, expectedDigest, actualDigest)
-=======
 		expectedCounter := uint64(0)
 
 		for i := uint64(0); i < responseCount; i++ {
@@ -2509,29 +2433,12 @@
 			require.Equal(t, expectedCounter, stream.responses[i].MessageIndex)
 
 			expectedCounter++
->>>>>>> 16ec51b5
 		}
 		cancel()
 
 		wg.Wait()
 	}))
 
-<<<<<<< HEAD
-	t.Run("Happy Path - from latest", clientTest(func(t *testing.T, ctx context.Context, rpc *mocks.MockRPCClient, c *BaseClient) {
-		responseCount := uint64(100)
-
-		ctx, cancel := context.WithCancel(ctx)
-		stream := &mockBlockDigestClientStream[access.SubscribeBlockDigestsResponse]{
-			ctx:       ctx,
-			responses: generateBlockDigestResponses(responseCount),
-		}
-
-		rpc.
-			On("SubscribeBlockDigestsFromLatest", ctx, mock.Anything).
-			Return(stream, nil)
-
-		blockDigestsCh, errCh, err := c.SubscribeBlockDigestsFromLatest(ctx, flow.BlockStatusUnknown)
-=======
 	t.Run("Happy Path - JSON-CDC", clientTest(func(t *testing.T, ctx context.Context, rpc *mocks.MockRPCClient, c *BaseClient) {
 		responseCount := uint64(100)
 		tx := transactions.New()
@@ -2545,19 +2452,12 @@
 		rpc.On("SendAndSubscribeTransactionStatuses", ctx, mock.Anything).Return(stream, nil)
 
 		txResultCh, errCh, err := c.SendAndSubscribeTransactionStatuses(ctx, *tx)
->>>>>>> 16ec51b5
 		require.NoError(t, err)
 
 		wg := sync.WaitGroup{}
 		wg.Add(1)
 		go assertNoErrors(t, errCh, wg.Done)
 
-<<<<<<< HEAD
-		for i := uint64(0); i < responseCount; i++ {
-			actualDigest := <-blockDigestsCh
-			expectedDigest := convert.MessageToBlockDigest(stream.responses[i])
-			require.Equal(t, expectedDigest, actualDigest)
-=======
 		expectedCounter := uint64(0)
 		for i := uint64(0); i < responseCount; i++ {
 			actualTxResult := <-txResultCh
@@ -2567,7 +2467,6 @@
 			require.Equal(t, expectedCounter, stream.responses[i].MessageIndex)
 
 			expectedCounter++
->>>>>>> 16ec51b5
 		}
 		cancel()
 
@@ -2576,36 +2475,21 @@
 
 	t.Run("Stream returns error", clientTest(func(t *testing.T, ctx context.Context, rpc *mocks.MockRPCClient, c *BaseClient) {
 		ctx, cancel := context.WithCancel(ctx)
-<<<<<<< HEAD
-		stream := &mockBlockDigestClientStream[access.SubscribeBlockDigestsResponse]{
-=======
 		stream := &mockTransactionStatusesClientStream{
->>>>>>> 16ec51b5
 			ctx: ctx,
 			err: status.Error(codes.Internal, "internal error"),
 		}
 
 		rpc.
-<<<<<<< HEAD
-			On("SubscribeBlockDigestsFromLatest", ctx, mock.Anything).
-			Return(stream, nil)
-
-		blockDigestsCh, errCh, err := c.SubscribeBlockDigestsFromLatest(ctx, flow.BlockStatusUnknown)
-=======
 			On("SendAndSubscribeTransactionStatuses", ctx, mock.Anything).
 			Return(stream, nil)
 
 		txResultChan, errCh, err := c.SendAndSubscribeTransactionStatuses(ctx, flow.Transaction{})
->>>>>>> 16ec51b5
 		require.NoError(t, err)
 
 		wg := sync.WaitGroup{}
 		wg.Add(1)
-<<<<<<< HEAD
-		go assertNoBlockDigests(t, blockDigestsCh, wg.Done)
-=======
 		go assertNoTxResults(t, txResultChan, wg.Done)
->>>>>>> 16ec51b5
 
 		errorCount := 0
 		for e := range errCh {
@@ -2619,22 +2503,190 @@
 
 		wg.Wait()
 	}))
-<<<<<<< HEAD
-}
-
-type mockBlockDigestClientStream[SubscribeBlockDigestsResponse any] struct {
-=======
 
 }
 
 type mockTransactionStatusesClientStream struct {
->>>>>>> 16ec51b5
 	grpc.ClientStream
 
 	ctx       context.Context
 	err       error
 	offset    int
-<<<<<<< HEAD
+	responses []*access.SendAndSubscribeTransactionStatusesResponse
+}
+
+func (m *mockTransactionStatusesClientStream) Recv() (*access.SendAndSubscribeTransactionStatusesResponse, error) {
+	if m.err != nil {
+		return nil, m.err
+	}
+
+	if m.offset >= len(m.responses) {
+		<-m.ctx.Done()
+		return nil, io.EOF
+	}
+	defer func() { m.offset++ }()
+
+	return m.responses[m.offset], nil
+}
+
+func assertNoTxResults[TxStatus any](t *testing.T, txResultChan <-chan TxStatus, done func()) {
+	defer done()
+	for range txResultChan {
+		require.FailNow(t, "should not receive txStatus")
+	}
+}
+
+func TestClient_SubscribeBlockDigest(t *testing.T) {
+	blockHeaders := test.BlockHeaderGenerator()
+
+	generateBlockDigestResponses := func(count uint64) []*access.SubscribeBlockDigestsResponse {
+		var resBlockDigests []*access.SubscribeBlockDigestsResponse
+
+		for i := uint64(0); i < count; i++ {
+			blockHeader := blockHeaders.New()
+
+			digest := flow.BlockDigest{
+				BlockID:   blockHeader.ID,
+				Height:    blockHeader.Height,
+				Timestamp: blockHeader.Timestamp,
+			}
+
+			resBlockDigests = append(resBlockDigests, convert.BlockDigestToMessage(digest))
+		}
+
+		return resBlockDigests
+	}
+
+	t.Run("Happy Path - from start height", clientTest(func(t *testing.T, ctx context.Context, rpc *mocks.MockRPCClient, c *BaseClient) {
+		startHeight := uint64(1)
+		responseCount := uint64(100)
+
+		ctx, cancel := context.WithCancel(ctx)
+		stream := &mockBlockDigestClientStream[access.SubscribeBlockDigestsResponse]{
+			ctx:       ctx,
+			responses: generateBlockDigestResponses(responseCount),
+		}
+
+		rpc.
+			On("SubscribeBlockDigestsFromStartHeight", ctx, mock.Anything).
+			Return(stream, nil)
+
+		blockDigestsCh, errCh, err := c.SubscribeBlockDigestsFromStartHeight(ctx, startHeight, flow.BlockStatusUnknown)
+		require.NoError(t, err)
+
+		wg := sync.WaitGroup{}
+		wg.Add(1)
+		go assertNoErrors(t, errCh, wg.Done)
+
+		for i := uint64(0); i < responseCount; i++ {
+			actualDigest := <-blockDigestsCh
+			expectedDigest := convert.MessageToBlockDigest(stream.responses[i])
+			require.Equal(t, expectedDigest, actualDigest)
+		}
+		cancel()
+
+		wg.Wait()
+	}))
+
+	t.Run("Happy Path - from start block id", clientTest(func(t *testing.T, ctx context.Context, rpc *mocks.MockRPCClient, c *BaseClient) {
+		responseCount := uint64(100)
+
+		ctx, cancel := context.WithCancel(ctx)
+		stream := &mockBlockDigestClientStream[access.SubscribeBlockDigestsResponse]{
+			ctx:       ctx,
+			responses: generateBlockDigestResponses(responseCount),
+		}
+
+		rpc.
+			On("SubscribeBlockDigestsFromStartBlockID", ctx, mock.Anything).
+			Return(stream, nil)
+
+		startBlockID := convert.MessageToIdentifier(stream.responses[0].BlockId)
+		blockDigestsCh, errCh, err := c.SubscribeBlockDigestsFromStartBlockID(ctx, startBlockID, flow.BlockStatusUnknown)
+		require.NoError(t, err)
+
+		wg := sync.WaitGroup{}
+		wg.Add(1)
+		go assertNoErrors(t, errCh, wg.Done)
+
+		for i := uint64(0); i < responseCount; i++ {
+			actualDigest := <-blockDigestsCh
+			expectedDigest := convert.MessageToBlockDigest(stream.responses[i])
+			require.Equal(t, expectedDigest, actualDigest)
+		}
+		cancel()
+
+		wg.Wait()
+	}))
+
+	t.Run("Happy Path - from latest", clientTest(func(t *testing.T, ctx context.Context, rpc *mocks.MockRPCClient, c *BaseClient) {
+		responseCount := uint64(100)
+
+		ctx, cancel := context.WithCancel(ctx)
+		stream := &mockBlockDigestClientStream[access.SubscribeBlockDigestsResponse]{
+			ctx:       ctx,
+			responses: generateBlockDigestResponses(responseCount),
+		}
+
+		rpc.
+			On("SubscribeBlockDigestsFromLatest", ctx, mock.Anything).
+			Return(stream, nil)
+
+		blockDigestsCh, errCh, err := c.SubscribeBlockDigestsFromLatest(ctx, flow.BlockStatusUnknown)
+		require.NoError(t, err)
+
+		wg := sync.WaitGroup{}
+		wg.Add(1)
+		go assertNoErrors(t, errCh, wg.Done)
+
+		for i := uint64(0); i < responseCount; i++ {
+			actualDigest := <-blockDigestsCh
+			expectedDigest := convert.MessageToBlockDigest(stream.responses[i])
+			require.Equal(t, expectedDigest, actualDigest)
+		}
+		cancel()
+
+		wg.Wait()
+	}))
+
+	t.Run("Stream returns error", clientTest(func(t *testing.T, ctx context.Context, rpc *mocks.MockRPCClient, c *BaseClient) {
+		ctx, cancel := context.WithCancel(ctx)
+		stream := &mockBlockDigestClientStream[access.SubscribeBlockDigestsResponse]{
+			ctx: ctx,
+			err: status.Error(codes.Internal, "internal error"),
+		}
+
+		rpc.
+			On("SubscribeBlockDigestsFromLatest", ctx, mock.Anything).
+			Return(stream, nil)
+
+		blockDigestsCh, errCh, err := c.SubscribeBlockDigestsFromLatest(ctx, flow.BlockStatusUnknown)
+		require.NoError(t, err)
+
+		wg := sync.WaitGroup{}
+		wg.Add(1)
+		go assertNoBlockDigests(t, blockDigestsCh, wg.Done)
+
+		errorCount := 0
+		for e := range errCh {
+			require.Error(t, e)
+			require.ErrorIs(t, e, stream.err)
+			errorCount += 1
+		}
+		cancel()
+
+		require.Equalf(t, 1, errorCount, "only 1 error is expected")
+
+		wg.Wait()
+	}))
+}
+
+type mockBlockDigestClientStream[SubscribeBlockDigestsResponse any] struct {
+	grpc.ClientStream
+
+	ctx       context.Context
+	err       error
+	offset    int
 	responses []*SubscribeBlockDigestsResponse
 }
 
@@ -2656,28 +2708,5 @@
 	defer done()
 	for range blockDigestsChan {
 		require.FailNow(t, "should not receive block digests")
-=======
-	responses []*access.SendAndSubscribeTransactionStatusesResponse
-}
-
-func (m *mockTransactionStatusesClientStream) Recv() (*access.SendAndSubscribeTransactionStatusesResponse, error) {
-	if m.err != nil {
-		return nil, m.err
-	}
-
-	if m.offset >= len(m.responses) {
-		<-m.ctx.Done()
-		return nil, io.EOF
-	}
-	defer func() { m.offset++ }()
-
-	return m.responses[m.offset], nil
-}
-
-func assertNoTxResults[TxStatus any](t *testing.T, txResultChan <-chan TxStatus, done func()) {
-	defer done()
-	for range txResultChan {
-		require.FailNow(t, "should not receive txStatus")
->>>>>>> 16ec51b5
 	}
 }