/*
 * Flow Go SDK
 *
 * Copyright Flow Foundation
 *
 * Licensed under the Apache License, Version 2.0 (the "License");
 * you may not use this file except in compliance with the License.
 * You may obtain a copy of the License at
 *
 *   http://www.apache.org/licenses/LICENSE-2.0
 *
 * Unless required by applicable law or agreed to in writing, software
 * distributed under the License is distributed on an "AS IS" BASIS,
 * WITHOUT WARRANTIES OR CONDITIONS OF ANY KIND, either express or implied.
 * See the License for the specific language governing permissions and
 * limitations under the License.
 */

// Package grpc client provides a Go client for the Flow Access gRPC API.
//
// The Access API provides a set of methods that can be used to submit transactions
// and read state from Flow. This client is compatible with the Access API implemented by the
// Access Node role, as well as the mock Access API exposed by the Flow Emulator.
//
// The full Access API specification is here: https://docs.onflow.org/access-api/
package grpc

import (
	"context"

	"github.com/onflow/flow-go-sdk/access"

	jsoncdc "github.com/onflow/cadence/encoding/json"
	"google.golang.org/grpc"

	"github.com/onflow/cadence"
	"google.golang.org/grpc/credentials/insecure"

	"github.com/onflow/flow-go-sdk"
)

const EmulatorHost = "127.0.0.1:3569"
const TestnetHost = "access.devnet.nodes.onflow.org:9000"
const CanarynetHost = "access.canary.nodes.onflow.org:9000"
const MainnetHost = "access.mainnet.nodes.onflow.org:9000"

// ClientOption is a configuration option for the client.
type ClientOption func(*options)

type options struct {
	dialOptions   []grpc.DialOption
	jsonOptions   []jsoncdc.Option
	eventEncoding flow.EventEncodingVersion
}

func DefaultClientOptions() *options {
	return &options{
		dialOptions: []grpc.DialOption{
			grpc.WithTransportCredentials(insecure.NewCredentials()),
		},
		jsonOptions: []jsoncdc.Option{
			jsoncdc.WithAllowUnstructuredStaticTypes(true),
		},
		eventEncoding: flow.EventEncodingVersionCCF,
	}
}

// WithGRPCDialOptions wraps a grpc.DialOption into a ClientOption.
func WithGRPCDialOptions(dialOpts ...grpc.DialOption) ClientOption {
	return func(opts *options) {
		opts.dialOptions = append(opts.dialOptions, dialOpts...)
	}
}

// WithJSONOptions wraps a json.Option into a ClientOption.
func WithJSONOptions(jsonOpts ...jsoncdc.Option) ClientOption {
	return func(opts *options) {
		opts.jsonOptions = append(opts.jsonOptions, jsonOpts...)
	}
}

// WithEventEncoding sets the default event encoding to use when requesting events from the API
func WithEventEncoding(version flow.EventEncodingVersion) ClientOption {
	return func(opts *options) {
		opts.eventEncoding = version
	}
}

// NewClient creates an gRPC client exposing all the common access APIs.
// Client will use provided host for connection.
func NewClient(host string, opts ...ClientOption) (*Client, error) {
	cfg := DefaultClientOptions()
	for _, apply := range opts {
		apply(cfg)
	}

	client, err := NewBaseClient(host, cfg.dialOptions...)
	if err != nil {
		return nil, err
	}

	client.SetJSONOptions(cfg.jsonOptions)
	client.SetEventEncoding(cfg.eventEncoding)

	return &Client{grpc: client}, nil
}

var _ access.Client = &Client{}

// Client implements all common gRPC methods providing a network agnostic API.
type Client struct {
	grpc *BaseClient
}

// RPCClient returns the underlying gRPC client.
func (c *Client) RPCClient() RPCClient {
	return c.grpc.RPCClient()
}

func (c *Client) ExecutionDataRPCClient() ExecutionDataRPCClient {
	return c.grpc.ExecutionDataRPCClient()
}

func (c *Client) Ping(ctx context.Context) error {
	return c.grpc.Ping(ctx)
}

func (c *Client) WaitServer(ctx context.Context) error {
	return c.grpc.Ping(ctx, grpc.WaitForReady(true))
}

func (c *Client) GetNetworkParameters(ctx context.Context) (*flow.NetworkParameters, error) {
	return c.grpc.GetNetworkParameters(ctx)
}

func (c *Client) GetNodeVersionInfo(ctx context.Context) (*flow.NodeVersionInfo, error) {
	return c.grpc.GetNodeVersionInfo(ctx)
}

func (c *Client) GetLatestBlockHeader(ctx context.Context, isSealed bool) (*flow.BlockHeader, error) {
	return c.grpc.GetLatestBlockHeader(ctx, isSealed)
}

func (c *Client) GetBlockHeaderByID(ctx context.Context, blockID flow.Identifier) (*flow.BlockHeader, error) {
	return c.grpc.GetBlockHeaderByID(ctx, blockID)
}

func (c *Client) GetBlockHeaderByHeight(ctx context.Context, height uint64) (*flow.BlockHeader, error) {
	return c.grpc.GetBlockHeaderByHeight(ctx, height)
}

func (c *Client) GetLatestBlock(ctx context.Context, isSealed bool) (*flow.Block, error) {
	return c.grpc.GetLatestBlock(ctx, isSealed)
}

func (c *Client) GetBlockByID(ctx context.Context, blockID flow.Identifier) (*flow.Block, error) {
	return c.grpc.GetBlockByID(ctx, blockID)
}

func (c *Client) GetBlockByHeight(ctx context.Context, height uint64) (*flow.Block, error) {
	return c.grpc.GetBlockByHeight(ctx, height)
}

func (c *Client) GetCollection(ctx context.Context, colID flow.Identifier) (*flow.Collection, error) {
	return c.grpc.GetCollection(ctx, colID)
}

func (c *Client) GetCollectionByID(ctx context.Context, id flow.Identifier) (*flow.Collection, error) {
	return c.grpc.GetLightCollectionByID(ctx, id)
}

func (c *Client) GetFullCollectionByID(ctx context.Context, id flow.Identifier) (*flow.FullCollection, error) {
	return c.grpc.GetFullCollectionByID(ctx, id)
}

func (c *Client) SendTransaction(ctx context.Context, tx flow.Transaction) error {
	return c.grpc.SendTransaction(ctx, tx)
}

func (c *Client) GetTransaction(ctx context.Context, txID flow.Identifier) (*flow.Transaction, error) {
	return c.grpc.GetTransaction(ctx, txID)
}

func (c *Client) GetSystemTransaction(ctx context.Context, blockID flow.Identifier) (*flow.Transaction, error) {
	return c.grpc.GetSystemTransaction(ctx, blockID)
}

func (c *Client) GetTransactionsByBlockID(ctx context.Context, blockID flow.Identifier) ([]*flow.Transaction, error) {
	return c.grpc.GetTransactionsByBlockID(ctx, blockID)
}

func (c *Client) GetSystemTransactionResult(ctx context.Context, blockID flow.Identifier) (*flow.TransactionResult, error) {
	return c.grpc.GetSystemTransactionResult(ctx, blockID)
}

func (c *Client) GetTransactionResult(ctx context.Context, txID flow.Identifier) (*flow.TransactionResult, error) {
	return c.grpc.GetTransactionResult(ctx, txID)
}

func (c *Client) GetTransactionResultByIndex(ctx context.Context, blockID flow.Identifier, index uint32) (*flow.TransactionResult, error) {
	return c.grpc.GetTransactionResultByIndex(ctx, blockID, index)
}
func (c *Client) GetTransactionResultsByBlockID(ctx context.Context, blockID flow.Identifier) ([]*flow.TransactionResult, error) {
	return c.grpc.GetTransactionResultsByBlockID(ctx, blockID)
}

func (c *Client) GetAccount(ctx context.Context, address flow.Address) (*flow.Account, error) {
	return c.grpc.GetAccount(ctx, address)
}

func (c *Client) GetAccountAtLatestBlock(ctx context.Context, address flow.Address) (*flow.Account, error) {
	return c.grpc.GetAccountAtLatestBlock(ctx, address)
}

func (c *Client) GetAccountAtBlockHeight(ctx context.Context, address flow.Address, blockHeight uint64) (*flow.Account, error) {
	return c.grpc.GetAccountAtBlockHeight(ctx, address, blockHeight)
}

func (c *Client) GetAccountBalanceAtLatestBlock(ctx context.Context, address flow.Address) (uint64, error) {
	return c.grpc.GetAccountBalanceAtLatestBlock(ctx, address)
}

func (c *Client) GetAccountBalanceAtBlockHeight(ctx context.Context, address flow.Address, blockHeight uint64) (uint64, error) {
	return c.grpc.GetAccountBalanceAtBlockHeight(ctx, address, blockHeight)
}

func (c *Client) GetAccountKeyAtLatestBlock(ctx context.Context, address flow.Address, keyIndex uint32) (*flow.AccountKey, error) {
	return c.grpc.GetAccountKeyAtLatestBlock(ctx, address, keyIndex)
}

func (c *Client) GetAccountKeyAtBlockHeight(ctx context.Context, address flow.Address, keyIndex uint32, height uint64) (*flow.AccountKey, error) {
	return c.grpc.GetAccountKeyAtBlockHeight(ctx, address, keyIndex, height)
}

func (c *Client) GetAccountKeysAtLatestBlock(ctx context.Context, address flow.Address) ([]flow.AccountKey, error) {
	return c.grpc.GetAccountKeysAtLatestBlock(ctx, address)
}

func (c *Client) GetAccountKeysAtBlockHeight(ctx context.Context, address flow.Address, height uint64) ([]flow.AccountKey, error) {
	return c.grpc.GetAccountKeysAtBlockHeight(ctx, address, height)
}

func (c *Client) ExecuteScriptAtLatestBlock(ctx context.Context, script []byte, arguments []cadence.Value) (cadence.Value, error) {
	return c.grpc.ExecuteScriptAtLatestBlock(ctx, script, arguments)
}

func (c *Client) ExecuteScriptAtBlockID(ctx context.Context, blockID flow.Identifier, script []byte, arguments []cadence.Value) (cadence.Value, error) {
	return c.grpc.ExecuteScriptAtBlockID(ctx, blockID, script, arguments)
}

func (c *Client) ExecuteScriptAtBlockHeight(ctx context.Context, height uint64, script []byte, arguments []cadence.Value) (cadence.Value, error) {
	return c.grpc.ExecuteScriptAtBlockHeight(ctx, height, script, arguments)
}

func (c *Client) GetEventsForHeightRange(ctx context.Context, eventType string, startHeight uint64, endHeight uint64) ([]flow.BlockEvents, error) {
	return c.grpc.GetEventsForHeightRange(ctx, EventRangeQuery{
		Type:        eventType,
		StartHeight: startHeight,
		EndHeight:   endHeight,
	})
}

func (c *Client) GetEventsForBlockIDs(ctx context.Context, eventType string, blockIDs []flow.Identifier) ([]flow.BlockEvents, error) {
	return c.grpc.GetEventsForBlockIDs(ctx, eventType, blockIDs)
}

func (c *Client) GetLatestProtocolStateSnapshot(ctx context.Context) ([]byte, error) {
	return c.grpc.GetLatestProtocolStateSnapshot(ctx)
}

func (c *Client) GetExecutionResultForBlockID(ctx context.Context, blockID flow.Identifier) (*flow.ExecutionResult, error) {
	return c.grpc.GetExecutionResultForBlockID(ctx, blockID)
}

func (c *Client) GetExecutionResultByID(ctx context.Context, id flow.Identifier) (*flow.ExecutionResult, error) {
	return c.grpc.GetExecutionResultByID(ctx, id)
}

func (c *Client) GetExecutionDataByBlockID(ctx context.Context, blockID flow.Identifier) (*flow.ExecutionData, error) {
	return c.grpc.GetExecutionDataByBlockID(ctx, blockID)
}

func (c *Client) SubscribeExecutionDataByBlockID(
	ctx context.Context,
	startBlockID flow.Identifier,
) (<-chan flow.ExecutionDataStreamResponse, <-chan error, error) {
	return c.grpc.SubscribeExecutionDataByBlockID(ctx, startBlockID)
}

func (c *Client) SubscribeExecutionDataByBlockHeight(
	ctx context.Context,
	startHeight uint64,
) (<-chan flow.ExecutionDataStreamResponse, <-chan error, error) {
	return c.grpc.SubscribeExecutionDataByBlockHeight(ctx, startHeight)
}

func (c *Client) SubscribeEventsByBlockID(
	ctx context.Context,
	startBlockID flow.Identifier,
	filter flow.EventFilter,
	opts ...access.SubscribeOption,
) (<-chan flow.BlockEvents, <-chan error, error) {
	conf := convertSubscribeOptions(opts...)
	return c.grpc.SubscribeEventsByBlockID(ctx, startBlockID, filter, WithHeartbeatInterval(conf.heartbeatInterval))
}

func (c *Client) SubscribeEventsByBlockHeight(
	ctx context.Context,
	startHeight uint64,
	filter flow.EventFilter,
	opts ...access.SubscribeOption,
) (<-chan flow.BlockEvents, <-chan error, error) {
	conf := convertSubscribeOptions(opts...)
	return c.grpc.SubscribeEventsByBlockHeight(ctx, startHeight, filter, WithHeartbeatInterval(conf.heartbeatInterval))
}

<<<<<<< HEAD
func (c *Client) SubscribeBlockDigestsFromStartBlockID(
	ctx context.Context,
	startBlockID flow.Identifier,
	blockStatus flow.BlockStatus,
) (<-chan flow.BlockDigest, <-chan error, error) {
	return c.grpc.SubscribeBlockDigestsFromStartBlockID(ctx, startBlockID, blockStatus)
}

func (c *Client) SubscribeBlockDigestsFromStartHeight(
	ctx context.Context,
	startHeight uint64,
	blockStatus flow.BlockStatus,
) (<-chan flow.BlockDigest, <-chan error, error) {
	return c.grpc.SubscribeBlockDigestsFromStartHeight(ctx, startHeight, blockStatus)
}

func (c *Client) SubscribeBlockDigestsFromLatest(
	ctx context.Context,
	blockStatus flow.BlockStatus,
) (<-chan flow.BlockDigest, <-chan error, error) {
	return c.grpc.SubscribeBlockDigestsFromLatest(ctx, blockStatus)
=======
func (c *Client) SubscribeBlocksFromStartBlockID(
	ctx context.Context,
	startBlockID flow.Identifier,
	blockStatus flow.BlockStatus,
) (<-chan flow.Block, <-chan error, error) {
	return c.grpc.SubscribeBlocksFromStartBlockID(ctx, startBlockID, blockStatus)
}

func (c *Client) SubscribeBlocksFromStartHeight(
	ctx context.Context,
	startHeight uint64,
	blockStatus flow.BlockStatus,
) (<-chan flow.Block, <-chan error, error) {
	return c.grpc.SubscribeBlocksFromStartHeight(ctx, startHeight, blockStatus)
}

func (c *Client) SubscribeBlocksFromLatest(
	ctx context.Context,
	blockStatus flow.BlockStatus,
) (<-chan flow.Block, <-chan error, error) {
	return c.grpc.SubscribeBlocksFromLatest(ctx, blockStatus)
>>>>>>> bd1d074b
}

func (c *Client) Close() error {
	return c.grpc.Close()
}

// convertSubscribeOptions creates the default subscribe config and applies all the provided options
func convertSubscribeOptions(opts ...access.SubscribeOption) *SubscribeConfig {
	subsConf := DefaultSubscribeConfig()
	conf := &access.SubscribeConfig{
		HeartbeatInterval: subsConf.heartbeatInterval,
	}
	for _, opt := range opts {
		opt(conf)
	}
	return subsConf
}<|MERGE_RESOLUTION|>--- conflicted
+++ resolved
@@ -314,7 +314,6 @@
 	return c.grpc.SubscribeEventsByBlockHeight(ctx, startHeight, filter, WithHeartbeatInterval(conf.heartbeatInterval))
 }
 
-<<<<<<< HEAD
 func (c *Client) SubscribeBlockDigestsFromStartBlockID(
 	ctx context.Context,
 	startBlockID flow.Identifier,
@@ -336,7 +335,8 @@
 	blockStatus flow.BlockStatus,
 ) (<-chan flow.BlockDigest, <-chan error, error) {
 	return c.grpc.SubscribeBlockDigestsFromLatest(ctx, blockStatus)
-=======
+}
+
 func (c *Client) SubscribeBlocksFromStartBlockID(
 	ctx context.Context,
 	startBlockID flow.Identifier,
@@ -358,7 +358,6 @@
 	blockStatus flow.BlockStatus,
 ) (<-chan flow.Block, <-chan error, error) {
 	return c.grpc.SubscribeBlocksFromLatest(ctx, blockStatus)
->>>>>>> bd1d074b
 }
 
 func (c *Client) Close() error {
