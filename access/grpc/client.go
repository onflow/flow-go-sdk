--- conflicted
+++ resolved
@@ -329,7 +329,29 @@
 	return c.grpc.SubscribeEventsByBlockHeight(ctx, startHeight, filter, WithHeartbeatInterval(conf.heartbeatInterval))
 }
 
-<<<<<<< HEAD
+func (c *Client) SubscribeBlocksFromStartBlockID(
+	ctx context.Context,
+	startBlockID flow.Identifier,
+	blockStatus flow.BlockStatus,
+) (<-chan flow.Block, <-chan error, error) {
+	return c.grpc.SubscribeBlocksFromStartBlockID(ctx, startBlockID, blockStatus)
+}
+
+func (c *Client) SubscribeBlocksFromStartHeight(
+	ctx context.Context,
+	startHeight uint64,
+	blockStatus flow.BlockStatus,
+) (<-chan flow.Block, <-chan error, error) {
+	return c.grpc.SubscribeBlocksFromStartHeight(ctx, startHeight, blockStatus)
+}
+
+func (c *Client) SubscribeBlocksFromLatest(
+	ctx context.Context,
+	blockStatus flow.BlockStatus,
+) (<-chan flow.Block, <-chan error, error) {
+	return c.grpc.SubscribeBlocksFromLatest(ctx, blockStatus)
+}
+
 func (c *Client) SubscribeBlockHeadersFromStartBlockID(
 	ctx context.Context,
 	startBlockID flow.Identifier,
@@ -351,29 +373,6 @@
 	blockStatus flow.BlockStatus,
 ) (<-chan flow.BlockHeader, <-chan error, error) {
 	return c.grpc.SubscribeBlockHeadersFromLatest(ctx, blockStatus)
-=======
-func (c *Client) SubscribeBlocksFromStartBlockID(
-	ctx context.Context,
-	startBlockID flow.Identifier,
-	blockStatus flow.BlockStatus,
-) (<-chan flow.Block, <-chan error, error) {
-	return c.grpc.SubscribeBlocksFromStartBlockID(ctx, startBlockID, blockStatus)
-}
-
-func (c *Client) SubscribeBlocksFromStartHeight(
-	ctx context.Context,
-	startHeight uint64,
-	blockStatus flow.BlockStatus,
-) (<-chan flow.Block, <-chan error, error) {
-	return c.grpc.SubscribeBlocksFromStartHeight(ctx, startHeight, blockStatus)
-}
-
-func (c *Client) SubscribeBlocksFromLatest(
-	ctx context.Context,
-	blockStatus flow.BlockStatus,
-) (<-chan flow.Block, <-chan error, error) {
-	return c.grpc.SubscribeBlocksFromLatest(ctx, blockStatus)
->>>>>>> 16ec51b5
 }
 
 func (c *Client) Close() error {
