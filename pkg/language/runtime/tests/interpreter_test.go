--- conflicted
+++ resolved
@@ -4498,8 +4498,6 @@
 		},
 		value,
 	)
-<<<<<<< HEAD
-=======
 }
 
 func TestInterpretSwapVariables(t *testing.T) {
@@ -4552,5 +4550,4 @@
 		),
 		value,
 	)
->>>>>>> 01172ef9
 }