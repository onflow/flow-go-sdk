--- conflicted
+++ resolved
@@ -13,13 +13,8 @@
 	resolveImport      func(ImportLocation) ([]byte, error)
 	getValue           func(controller, owner, key []byte) (value []byte, err error)
 	setValue           func(controller, owner, key, value []byte) (err error)
-<<<<<<< HEAD
 	createAccount      func(publicKeys [][]byte, code []byte) (accountID []byte, err error)
-	updateAccountCode  func(accountID, code []byte) (err error)
-=======
-	createAccount      func(publicKey, code []byte) (accountID []byte, err error)
 	updateAccountCode  func(address types.Address, code []byte) (err error)
->>>>>>> ff985d51
 	getSigningAccounts func() []types.Address
 	log                func(string)
 }
