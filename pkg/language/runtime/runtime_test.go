package runtime

import (
	"fmt"
	"github.com/stretchr/testify/require"
	"math/big"
	"testing"

	"github.com/stretchr/testify/assert"

	"github.com/dapperlabs/flow-go/pkg/types"
)

type testRuntimeInterface struct {
	resolveImport      func(ImportLocation) ([]byte, error)
	getValue           func(controller, owner, key []byte) (value []byte, err error)
	setValue           func(controller, owner, key, value []byte) (err error)
	createAccount      func(publicKeys [][]byte, keyWeights []int, code []byte) (accountID []byte, err error)
	addAccountKey      func(address types.Address, publicKey []byte, keyWeight int) error
	removeAccountKey   func(address types.Address, index int) error
	updateAccountCode  func(address types.Address, code []byte) (err error)
	getSigningAccounts func() []types.Address
	log                func(string)
}

func (i *testRuntimeInterface) ResolveImport(location ImportLocation) ([]byte, error) {
	return i.resolveImport(location)
}

func (i *testRuntimeInterface) GetValue(controller, owner, key []byte) (value []byte, err error) {
	return i.getValue(controller, owner, key)
}

func (i *testRuntimeInterface) SetValue(controller, owner, key, value []byte) (err error) {
	return i.setValue(controller, owner, key, value)
}

func (i *testRuntimeInterface) CreateAccount(publicKeys [][]byte, keyWeights []int, code []byte) (accountID []byte, err error) {
	return i.createAccount(publicKeys, keyWeights, code)
}

func (i *testRuntimeInterface) AddAccountKey(address types.Address, publicKey []byte, keyWeight int) error {
	return i.addAccountKey(address, publicKey, keyWeight)
}

func (i *testRuntimeInterface) RemoveAccountKey(address types.Address, index int) error {
	return i.removeAccountKey(address, index)
}

func (i *testRuntimeInterface) UpdateAccountCode(address types.Address, code []byte) (err error) {
	return i.updateAccountCode(address, code)
}

func (i *testRuntimeInterface) GetSigningAccounts() []types.Address {
	if i.getSigningAccounts == nil {
		return nil
	}
	return i.getSigningAccounts()
}

func (i *testRuntimeInterface) Log(message string) {
	i.log(message)
}

func TestRuntimeGetAndSetValue(t *testing.T) {

	runtime := NewInterpreterRuntime()
	script := []byte(`
        fun main() {
            let controller = [1]
            let owner = [2]
            let key = [3]
            let value = getValue(controller, owner, key)
            setValue(controller, owner, key, value + 2)
		}
	`)

	state := big.NewInt(3)

	runtimeInterface := &testRuntimeInterface{
		getValue: func(controller, owner, key []byte) (value []byte, err error) {
			// ignore controller, owner, and key
			return state.Bytes(), nil
		},
		setValue: func(controller, owner, key, value []byte) (err error) {
			// ignore controller, owner, and key
			state.SetBytes(value)
			return nil
		},
		createAccount: func(publicKeys [][]byte, keyWeights []int, code []byte) (accountID []byte, err error) {
			return nil, nil
		},
		updateAccountCode: func(address types.Address, code []byte) (err error) {
			return nil
		},
	}

	_, err := runtime.ExecuteScript(script, runtimeInterface)

	assert.Nil(t, err)

	assert.Equal(t, int64(5), state.Int64())
}

func TestRuntimeImport(t *testing.T) {

	runtime := NewInterpreterRuntime()

	importedScript := []byte(`
       fun answer(): Int {
           return 42
		}
	`)

	script := []byte(`
       import "imported"

       fun main(): Int {
           let answer = answer()
           if answer != 42 {
               panic("?!")
           }
           return answer
		}
	`)

	runtimeInterface := &testRuntimeInterface{
		resolveImport: func(location ImportLocation) (bytes []byte, e error) {
			switch location {
			case StringImportLocation("imported"):
				return importedScript, nil
			default:
				return nil, fmt.Errorf("unknown import location: %s", location)
			}
		},
	}

	value, err := runtime.ExecuteScript(script, runtimeInterface)
	assert.Nil(t, err)
	assert.Equal(t, big.NewInt(42), value)
}

func TestRuntimeInvalidMainMissingAccount(t *testing.T) {

	runtime := NewInterpreterRuntime()

	script := []byte(`
       fun main(): Int {
           return 42
		}
	`)

	runtimeInterface := &testRuntimeInterface{
		getSigningAccounts: func() []types.Address {
			return []types.Address{[20]byte{42}}
		},
	}

	_, err := runtime.ExecuteScript(script, runtimeInterface)
	assert.Error(t, err)
}

func TestRuntimeMainWithAccount(t *testing.T) {

	runtime := NewInterpreterRuntime()

	script := []byte(`
       fun main(account: Account): Int {
           log(account.address)
           return 42
		}
	`)

	var loggedMessage string

	runtimeInterface := &testRuntimeInterface{
		getValue: func(controller, owner, key []byte) (value []byte, err error) {
			return nil, nil
		},
		setValue: func(controller, owner, key, value []byte) (err error) {
			return nil
		},
		getSigningAccounts: func() []types.Address {
			return []types.Address{[20]byte{42}}
		},
		log: func(message string) {
			loggedMessage = message
		},
	}

	value, err := runtime.ExecuteScript(script, runtimeInterface)

	assert.Nil(t, err)
	assert.Equal(t, big.NewInt(42), value)
	assert.Equal(t, `"2a00000000000000000000000000000000000000"`, loggedMessage)
}

func TestRuntimeStorage(t *testing.T) {

	runtime := NewInterpreterRuntime()

	script := []byte(`
       fun main(account: Account) {
           log(account.storage[Int])

           account.storage[Int] = 42
           log(account.storage[Int])

           account.storage[[Int]] = [1, 2, 3]
           log(account.storage[[Int]])

           account.storage[String] = "xyz"
           log(account.storage[String])
       }
	`)

	var loggedMessages []string

	runtimeInterface := &testRuntimeInterface{
		getValue: func(controller, owner, key []byte) (value []byte, err error) {
			return nil, nil
		},
		setValue: func(controller, owner, key, value []byte) (err error) {
			return nil
		},
		getSigningAccounts: func() []types.Address {
			return []types.Address{[20]byte{42}}
		},
		log: func(message string) {
			loggedMessages = append(loggedMessages, message)
		},
	}

	_, err := runtime.ExecuteScript(script, runtimeInterface)
<<<<<<< HEAD
	require.Nil(t, err)
=======
	if !assert.Nil(t, err) {
		t.Error(err)
	}
>>>>>>> 096e905d
	assert.Equal(t, []string{"nil", "42", "[1, 2, 3]", `"xyz"`}, loggedMessages)
}

func TestRuntimeStorageMultipleTransactions(t *testing.T) {

	runtime := NewInterpreterRuntime()

	script := []byte(`
       fun main(account: Account) {
           log(account.storage[[String]])
           account.storage[[String]] = ["A", "B"]
       }
	`)

	var loggedMessages []string
	var storedValue []byte

	runtimeInterface := &testRuntimeInterface{
		getValue: func(controller, owner, key []byte) (value []byte, err error) {
			return storedValue, nil
		},
		setValue: func(controller, owner, key, value []byte) (err error) {
			storedValue = value
			return nil
		},
		getSigningAccounts: func() []types.Address {
			return []types.Address{[20]byte{42}}
		},
		log: func(message string) {
			loggedMessages = append(loggedMessages, message)
		},
	}

	_, err := runtime.ExecuteScript(script, runtimeInterface)
	assert.Nil(t, err)

	_, err = runtime.ExecuteScript(script, runtimeInterface)
	assert.Nil(t, err)

	assert.Equal(t, []string{"nil", `["A", "B"]`}, loggedMessages)
}

// test function call of stored structure declared in an imported program
//
func TestRuntimeStorageMultipleTransactionsStructures(t *testing.T) {

	runtime := NewInterpreterRuntime()

	deepThought := []byte(`
       struct DeepThought {
           fun answer(): Int {
               return 42
           }
       }
	`)

	script1 := []byte(`
	   import "deep-thought"

       fun main(account: Account) {
           account.storage[DeepThought] = DeepThought()

           log(account.storage[DeepThought])
       }
	`)

	script2 := []byte(`
	   import "deep-thought"

       fun main(account: Account): Int {
           log(account.storage[DeepThought])

           let computer = account.storage[DeepThought]
               ?? panic("missing computer")

           return computer.answer()
       }
	`)

	var loggedMessages []string
	var storedValue []byte

	runtimeInterface := &testRuntimeInterface{
		resolveImport: func(location ImportLocation) (bytes []byte, e error) {
			switch location {
			case StringImportLocation("deep-thought"):
				return deepThought, nil
			default:
				return nil, fmt.Errorf("unknown import location: %s", location)
			}
		},
		getValue: func(controller, owner, key []byte) (value []byte, err error) {
			return storedValue, nil
		},
		setValue: func(controller, owner, key, value []byte) (err error) {
			storedValue = value
			return nil
		},
		getSigningAccounts: func() []types.Address {
			return []types.Address{[20]byte{42}}
		},
		log: func(message string) {
			loggedMessages = append(loggedMessages, message)
		},
	}

	_, err := runtime.ExecuteScript(script1, runtimeInterface)
	assert.Nil(t, err)

	answer, err := runtime.ExecuteScript(script2, runtimeInterface)
	assert.Nil(t, err)
	assert.Equal(t, big.NewInt(42), answer)
}

func TestRuntimeStorageMultipleTransactionsInt(t *testing.T) {

	runtime := NewInterpreterRuntime()

	script1 := []byte(`
	  fun main(account: Account) {
	      account.storage[Int] = 42
	  }
	`)

	script2 := []byte(`
	  fun main(account: Account): Int {
	      return account.storage[Int] ?? panic("stored value is nil")
	  }
	`)

	var loggedMessages []string
	var storedValue []byte

	runtimeInterface := &testRuntimeInterface{
		getValue: func(controller, owner, key []byte) (value []byte, err error) {
			return storedValue, nil
		},
		setValue: func(controller, owner, key, value []byte) (err error) {
			storedValue = value
			return nil
		},
		getSigningAccounts: func() []types.Address {
			return []types.Address{[20]byte{42}}
		},
		log: func(message string) {
			loggedMessages = append(loggedMessages, message)
		},
	}

	_, err := runtime.ExecuteScript(script1, runtimeInterface)
	assert.Nil(t, err)

	result, err := runtime.ExecuteScript(script2, runtimeInterface)
	assert.Equal(t, big.NewInt(42), result)
<<<<<<< HEAD
=======
	assert.Nil(t, err)
}

// TestRuntimeCompositeFunctionInvocationFromImportingProgram checks
// that member functions of imported composites can be invoked from an importing program.
// See https://github.com/dapperlabs/flow-go/issues/838
//
func TestRuntimeCompositeFunctionInvocationFromImportingProgram(t *testing.T) {

	runtime := NewInterpreterRuntime()

	imported := []byte(`
      // function must have arguments
      fun x(x: Int) {}

      // invocation must be in composite
      struct Y {
        fun x() {
          x(x: 1)
        }
      }
    `)

	script1 := []byte(`
      import Y from "imported"

      fun main(account: Account) {
	      account.storage[Y] = Y()
	  }
    `)

	script2 := []byte(`
      import Y from "imported"

      fun main(account: Account) {
          let y = account.storage[Y] ?? panic("stored value is nil")
          y.x()
      }
    `)

	var storedValue []byte

	runtimeInterface := &testRuntimeInterface{
		resolveImport: func(location ImportLocation) (bytes []byte, e error) {
			switch location {
			case StringImportLocation("imported"):
				return imported, nil
			default:
				return nil, fmt.Errorf("unknown import location: %s", location)
			}
		},
		getValue: func(controller, owner, key []byte) (value []byte, err error) {
			return storedValue, nil
		},
		setValue: func(controller, owner, key, value []byte) (err error) {
			storedValue = value
			return nil
		},
		getSigningAccounts: func() []types.Address {
			return []types.Address{[20]byte{42}}
		},
	}

	_, err := runtime.ExecuteScript(script1, runtimeInterface)
	assert.Nil(t, err)

	_, err = runtime.ExecuteScript(script2, runtimeInterface)
>>>>>>> 096e905d
	assert.Nil(t, err)
}<|MERGE_RESOLUTION|>--- conflicted
+++ resolved
@@ -232,13 +232,9 @@
 	}
 
 	_, err := runtime.ExecuteScript(script, runtimeInterface)
-<<<<<<< HEAD
+
 	require.Nil(t, err)
-=======
-	if !assert.Nil(t, err) {
-		t.Error(err)
-	}
->>>>>>> 096e905d
+
 	assert.Equal(t, []string{"nil", "42", "[1, 2, 3]", `"xyz"`}, loggedMessages)
 }
 
@@ -393,8 +389,6 @@
 
 	result, err := runtime.ExecuteScript(script2, runtimeInterface)
 	assert.Equal(t, big.NewInt(42), result)
-<<<<<<< HEAD
-=======
 	assert.Nil(t, err)
 }
 
@@ -462,6 +456,5 @@
 	assert.Nil(t, err)
 
 	_, err = runtime.ExecuteScript(script2, runtimeInterface)
->>>>>>> 096e905d
 	assert.Nil(t, err)
 }