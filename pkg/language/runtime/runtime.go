package runtime

import (
	"errors"
	"fmt"
	"math/big"
	"strings"

	"github.com/dapperlabs/bamboo-node/pkg/language/runtime/ast"
	"github.com/dapperlabs/bamboo-node/pkg/language/runtime/sema"
	"github.com/dapperlabs/bamboo-node/pkg/language/runtime/stdlib"
	"github.com/dapperlabs/bamboo-node/pkg/language/runtime/trampoline"

	"github.com/dapperlabs/bamboo-node/pkg/language/runtime/interpreter"
	"github.com/dapperlabs/bamboo-node/pkg/language/runtime/parser"
	"github.com/dapperlabs/bamboo-node/pkg/language/runtime/sema"
)

type RuntimeInterface interface {
	// GetValue gets a value for the given key in the storage, controlled and owned by the given accounts.
	GetValue(owner, controller, key []byte) (value []byte, err error)
	// SetValue sets a value for the given key in the storage, controlled and owned by the given accounts.
	SetValue(owner, controller, key, value []byte) (err error)
	// CreateAccount creates a new account with the given public key and code.
	CreateAccount(publicKey, code []byte) (accountID []byte, err error)
	// UpdateAccountCode updates the code associated with an account.
	UpdateAccountCode(accountID, code []byte) (err error)
}

type RuntimeError struct {
	Errors []error
}

func (e RuntimeError) Error() string {
	var sb strings.Builder
	sb.WriteString("Execution failed:\n")
	for _, err := range e.Errors {
		sb.WriteString(err.Error())
		sb.WriteString("\n")
	}
	return sb.String()
}

// Runtime is a runtime capable of executing the Bamboo programming language.
type Runtime interface {
	// ExecuteScript executes the given script.
	// It returns errors if the program has errors (e.g syntax errors, type errors),
	// and if the execution fails.
	ExecuteScript(script []byte, runtimeInterface RuntimeInterface) (interface{}, error)
}

// mockRuntime is a mocked version of the Bamboo runtime
type mockRuntime struct{}

// NewMockRuntime returns a mocked version of the Bamboo runtime.
func NewMockRuntime() Runtime {
	return &mockRuntime{}
}

func (r *mockRuntime) ExecuteScript(script []byte, runtimeInterface RuntimeInterface) (interface{}, error) {
	return nil, nil
}

// interpreterRuntime is a interpreter-based version of the Bamboo runtime.
type interpreterRuntime struct {
}

// NewInterpreterRuntime returns a interpreter-based version of the Bamboo runtime.
func NewInterpreterRuntime() Runtime {
	return &interpreterRuntime{}
}

<<<<<<< HEAD
func (r *interpreterRuntime) ExecuteScript(script []byte, runtimeInterface RuntimeInterface) (interface{}, error) {
	code := string(script)

	program, errs := parser.Parse(code)
	if len(errs) > 0 {
		return nil, RuntimeError{errs}
	}

	inter := interpreter.NewInterpreter(program)
	inter.ImportFunction("getValue", r.newGetValueFunction(runtimeInterface))
	inter.ImportFunction("setValue", r.newSetValueFunction(runtimeInterface))
	inter.ImportFunction("createAccount", r.newCreateAccountFunction(runtimeInterface))
	inter.ImportFunction("updateAccountCode", r.newUpdateAccountCodeFunction(runtimeInterface))

	err := inter.Interpret()
	if err != nil {
		return nil, RuntimeError{[]error{err}}
	}

	if _, hasMain := inter.Globals["main"]; !hasMain {
		return nil, nil
	}

	value, err := inter.InvokeExportable("main")
	if err != nil {
		return nil, RuntimeError{[]error{err}}
	}

	return value.ToGoValue(), nil
}

=======
>>>>>>> 8e234cd4
// TODO: improve types
var setValueFunctionType = sema.FunctionType{
	ParameterTypes: []sema.Type{
		// owner
		&sema.VariableSizedType{
			Type: &sema.IntType{},
		},
		// controller
		&sema.VariableSizedType{
			Type: &sema.IntType{},
		},
		// key
		&sema.VariableSizedType{
			Type: &sema.IntType{},
		},
		// value
		// TODO: add proper type
		&sema.IntType{},
	},
	// nothing
	ReturnType: &sema.VoidType{},
}

// TODO: improve types
var getValueFunctionType = sema.FunctionType{
	ParameterTypes: []sema.Type{
		// owner
		&sema.VariableSizedType{
			Type: &sema.IntType{},
		},
		// controller
		&sema.VariableSizedType{
			Type: &sema.IntType{},
		},
		// key
		&sema.VariableSizedType{
			Type: &sema.IntType{},
		},
	},
	// value
	// TODO: add proper type
	ReturnType: &sema.IntType{},
}

// TODO: improve types
var createAccountFunctionType = sema.FunctionType{
	ParameterTypes: []sema.Type{
		// key
		&sema.VariableSizedType{
			Type: &sema.IntType{},
		},
		// code
		&sema.VariableSizedType{
			Type: &sema.IntType{},
		},
	},
	// value
	// TODO: add proper type
	ReturnType: &sema.IntType{},
}

<<<<<<< HEAD
// TODO: improve types
var updateAccountCodeFunctionType = sema.FunctionType{
	ParameterTypes: []sema.Type{
		// accountID
		&sema.VariableSizedType{
			Type: &sema.UInt8Type{},
		},
		// code
		&sema.VariableSizedType{
			Type: &sema.UInt8Type{},
		},
	},
	// nothing
	ReturnType: &sema.VoidType{},
}

func (r *interpreterRuntime) newSetValueFunction(runtimeInterface RuntimeInterface) *interpreter.HostFunctionValue {
	return interpreter.NewHostFunction(
		&setValueFunctionType,
		func(_ *interpreter.Interpreter, arguments []interpreter.Value) interpreter.Value {
			if len(arguments) != 4 {
				panic(fmt.Sprintf("setValue requires 4 parameters"))
			}
=======
func (r *interpreterRuntime) ExecuteScript(script []byte, runtimeInterface RuntimeInterface) (interface{}, error) {
	code := string(script)
>>>>>>> 8e234cd4

	program, errs := parser.ParseProgram(code)
	if len(errs) > 0 {
		return nil, RuntimeError{errs}
	}

	// TODO: maybe consider adding argument labels

	functions := append(
		stdlib.BuiltIns,
		stdlib.NewStandardLibraryFunction(
			"getValue",
			&getValueFunctionType,
			r.newGetValueFunction(runtimeInterface),
			nil,
		),
		stdlib.NewStandardLibraryFunction(
			"setValue",
			&setValueFunctionType,
			r.newSetValueFunction(runtimeInterface),
			nil,
		),
		stdlib.NewStandardLibraryFunction(
			"createAccount",
			&createAccountFunctionType,
			r.newCreateAccountFunction(runtimeInterface),
			nil,
		),
	)

	checker := sema.NewChecker(program)
	for _, function := range functions {
		if err := checker.DeclareValue(function); err != nil {
			return nil, RuntimeError{[]error{err}}
		}
	}

	if err := checker.Check(); err != nil {
		return nil, RuntimeError{[]error{err}}
	}

	inter := interpreter.NewInterpreter(checker)
	for _, function := range functions {
		if err := inter.ImportFunction(function.Name, function.Function); err != nil {
			return nil, RuntimeError{[]error{err}}
		}
	}

	if err := inter.Interpret(); err != nil {
		return nil, RuntimeError{[]error{err}}
	}

	if _, hasMain := inter.Globals["main"]; !hasMain {
		return nil, nil
	}

	value, err := inter.InvokeExportable("main")
	if err != nil {
		return nil, RuntimeError{[]error{err}}
	}

	return value.ToGoValue(), nil
}

func (r *interpreterRuntime) newSetValueFunction(runtimeInterface RuntimeInterface) interpreter.HostFunction {
	return func(_ *interpreter.Interpreter, arguments []interpreter.Value, _ ast.Position) trampoline.Trampoline {
		if len(arguments) != 4 {
			panic(fmt.Sprintf("setValue requires 4 parameters"))
		}

		owner, controller, key := r.getOwnerControllerKey(arguments)

		// TODO: only integer values supported for now. written in internal byte representation
		intValue, ok := arguments[3].(interpreter.IntValue)
		if !ok {
			panic(fmt.Sprintf("setValue requires fourth parameter to be an Int"))
		}
		value := intValue.Bytes()

		if err := runtimeInterface.SetValue(owner, controller, key, value); err != nil {
			panic(err)
		}

		result := &interpreter.VoidValue{}
		return trampoline.Done{Result: result}
	}
}

func (r *interpreterRuntime) newGetValueFunction(runtimeInterface RuntimeInterface) interpreter.HostFunction {
	return func(_ *interpreter.Interpreter, arguments []interpreter.Value, _ ast.Position) trampoline.Trampoline {
		if len(arguments) != 3 {
			panic(fmt.Sprintf("getValue requires 3 parameters"))
		}

		owner, controller, key := r.getOwnerControllerKey(arguments)

		value, err := runtimeInterface.GetValue(owner, controller, key)
		if err != nil {
			panic(err)
		}

		result := interpreter.IntValue{Int: big.NewInt(0).SetBytes(value)}
		return trampoline.Done{Result: result}
	}
}

func (r *interpreterRuntime) newCreateAccountFunction(runtimeInterface RuntimeInterface) interpreter.HostFunction {
	return func(_ *interpreter.Interpreter, arguments []interpreter.Value, _ ast.Position) trampoline.Trampoline {
		if len(arguments) != 2 {
			panic(fmt.Sprintf("createAccount requires 2 parameters"))
		}

		publicKey, err := toByteArray(arguments[0])
		if err != nil {
			panic(fmt.Sprintf("createAccount requires the first parameter to be an array"))
		}

		code, err := toByteArray(arguments[1])
		if err != nil {
			panic(fmt.Sprintf("createAccount requires the second parameter to be an array"))
		}

		value, err := runtimeInterface.CreateAccount(publicKey, code)
		if err != nil {
			panic(err)
		}

		result := interpreter.IntValue{Int: big.NewInt(0).SetBytes(value)}
		return trampoline.Done{Result: result}
	}
}

func (r *interpreterRuntime) newUpdateAccountCodeFunction(runtimeInterface RuntimeInterface) *interpreter.HostFunctionValue {
	return interpreter.NewHostFunction(
		&createAccountFunctionType,
		func(_ *interpreter.Interpreter, arguments []interpreter.Value) interpreter.Value {
			if len(arguments) != 2 {
				panic(fmt.Sprintf("updateAccountCode requires 2 parameters"))
			}

			accountID, err := toByteArray(arguments[0])
			if err != nil {
				panic(fmt.Sprintf("updateAccountCode requires the first parameter to be an array"))
			}

			code, err := toByteArray(arguments[1])
			if err != nil {
				panic(fmt.Sprintf("updateAccountCode requires the second parameter to be an array"))
			}

			err = runtimeInterface.UpdateAccountCode(accountID, code)
			if err != nil {
				panic(err)
			}

			return &interpreter.VoidValue{}
		},
	)
}

func (r *interpreterRuntime) getOwnerControllerKey(
	arguments []interpreter.Value,
) (
	controller []byte, owner []byte, key []byte,
) {
	var err error
	owner, err = toByteArray(arguments[0])
	if err != nil {
		panic(fmt.Sprintf("setValue requires the first parameter to be an array"))
	}
	controller, err = toByteArray(arguments[1])
	if err != nil {
		panic(fmt.Sprintf("setValue requires the second parameter to be an array"))
	}
	key, err = toByteArray(arguments[2])
	if err != nil {
		panic(fmt.Sprintf("setValue requires the third parameter to be an array"))
	}
	return
}

func toByteArray(value interpreter.Value) ([]byte, error) {
	array, ok := value.(interpreter.ArrayValue)
	if !ok {
		return nil, errors.New("value is not an array")
	}

	result := make([]byte, len(array))
	for i, arrayValue := range array {
		intValue, ok := arrayValue.(interpreter.IntValue)
		if !ok {
			return nil, errors.New("array value is not an Int")
		}
		// check 0 <= value < 256
		if intValue.Cmp(big.NewInt(-1)) != 1 || intValue.Cmp(big.NewInt(256)) != -1 {
			return nil, errors.New("array value is not in byte range (0-255)")
		}

		result[i] = byte(intValue.IntValue())
	}

	return result, nil
}<|MERGE_RESOLUTION|>--- conflicted
+++ resolved
@@ -13,7 +13,6 @@
 
 	"github.com/dapperlabs/bamboo-node/pkg/language/runtime/interpreter"
 	"github.com/dapperlabs/bamboo-node/pkg/language/runtime/parser"
-	"github.com/dapperlabs/bamboo-node/pkg/language/runtime/sema"
 )
 
 type RuntimeInterface interface {
@@ -22,7 +21,7 @@
 	// SetValue sets a value for the given key in the storage, controlled and owned by the given accounts.
 	SetValue(owner, controller, key, value []byte) (err error)
 	// CreateAccount creates a new account with the given public key and code.
-	CreateAccount(publicKey, code []byte) (accountID []byte, err error)
+	CreateAccount(publicKey []byte, code []byte) (accountID []byte, err error)
 	// UpdateAccountCode updates the code associated with an account.
 	UpdateAccountCode(accountID, code []byte) (err error)
 }
@@ -70,40 +69,6 @@
 	return &interpreterRuntime{}
 }
 
-<<<<<<< HEAD
-func (r *interpreterRuntime) ExecuteScript(script []byte, runtimeInterface RuntimeInterface) (interface{}, error) {
-	code := string(script)
-
-	program, errs := parser.Parse(code)
-	if len(errs) > 0 {
-		return nil, RuntimeError{errs}
-	}
-
-	inter := interpreter.NewInterpreter(program)
-	inter.ImportFunction("getValue", r.newGetValueFunction(runtimeInterface))
-	inter.ImportFunction("setValue", r.newSetValueFunction(runtimeInterface))
-	inter.ImportFunction("createAccount", r.newCreateAccountFunction(runtimeInterface))
-	inter.ImportFunction("updateAccountCode", r.newUpdateAccountCodeFunction(runtimeInterface))
-
-	err := inter.Interpret()
-	if err != nil {
-		return nil, RuntimeError{[]error{err}}
-	}
-
-	if _, hasMain := inter.Globals["main"]; !hasMain {
-		return nil, nil
-	}
-
-	value, err := inter.InvokeExportable("main")
-	if err != nil {
-		return nil, RuntimeError{[]error{err}}
-	}
-
-	return value.ToGoValue(), nil
-}
-
-=======
->>>>>>> 8e234cd4
 // TODO: improve types
 var setValueFunctionType = sema.FunctionType{
 	ParameterTypes: []sema.Type{
@@ -165,34 +130,24 @@
 	ReturnType: &sema.IntType{},
 }
 
-<<<<<<< HEAD
 // TODO: improve types
 var updateAccountCodeFunctionType = sema.FunctionType{
 	ParameterTypes: []sema.Type{
 		// accountID
 		&sema.VariableSizedType{
-			Type: &sema.UInt8Type{},
+			Type: &sema.IntType{},
 		},
 		// code
 		&sema.VariableSizedType{
-			Type: &sema.UInt8Type{},
+			Type: &sema.IntType{},
 		},
 	},
 	// nothing
 	ReturnType: &sema.VoidType{},
 }
 
-func (r *interpreterRuntime) newSetValueFunction(runtimeInterface RuntimeInterface) *interpreter.HostFunctionValue {
-	return interpreter.NewHostFunction(
-		&setValueFunctionType,
-		func(_ *interpreter.Interpreter, arguments []interpreter.Value) interpreter.Value {
-			if len(arguments) != 4 {
-				panic(fmt.Sprintf("setValue requires 4 parameters"))
-			}
-=======
 func (r *interpreterRuntime) ExecuteScript(script []byte, runtimeInterface RuntimeInterface) (interface{}, error) {
 	code := string(script)
->>>>>>> 8e234cd4
 
 	program, errs := parser.ParseProgram(code)
 	if len(errs) > 0 {
@@ -221,6 +176,12 @@
 			r.newCreateAccountFunction(runtimeInterface),
 			nil,
 		),
+		stdlib.NewStandardLibraryFunction(
+			"updateAccountCode",
+			&updateAccountCodeFunctionType,
+			r.newUpdateAccountCodeFunction(runtimeInterface),
+			nil,
+		),
 	)
 
 	checker := sema.NewChecker(program)
@@ -325,32 +286,30 @@
 	}
 }
 
-func (r *interpreterRuntime) newUpdateAccountCodeFunction(runtimeInterface RuntimeInterface) *interpreter.HostFunctionValue {
-	return interpreter.NewHostFunction(
-		&createAccountFunctionType,
-		func(_ *interpreter.Interpreter, arguments []interpreter.Value) interpreter.Value {
-			if len(arguments) != 2 {
-				panic(fmt.Sprintf("updateAccountCode requires 2 parameters"))
-			}
-
-			accountID, err := toByteArray(arguments[0])
-			if err != nil {
-				panic(fmt.Sprintf("updateAccountCode requires the first parameter to be an array"))
-			}
-
-			code, err := toByteArray(arguments[1])
-			if err != nil {
-				panic(fmt.Sprintf("updateAccountCode requires the second parameter to be an array"))
-			}
-
-			err = runtimeInterface.UpdateAccountCode(accountID, code)
-			if err != nil {
-				panic(err)
-			}
-
-			return &interpreter.VoidValue{}
-		},
-	)
+func (r *interpreterRuntime) newUpdateAccountCodeFunction(runtimeInterface RuntimeInterface) interpreter.HostFunction {
+	return func(_ *interpreter.Interpreter, arguments []interpreter.Value, _ ast.Position) trampoline.Trampoline {
+		if len(arguments) != 2 {
+			panic(fmt.Sprintf("updateAccountCode requires 2 parameters"))
+		}
+
+		accountID, err := toByteArray(arguments[0])
+		if err != nil {
+			panic(fmt.Sprintf("updateAccountCode requires the first parameter to be an array"))
+		}
+
+		code, err := toByteArray(arguments[1])
+		if err != nil {
+			panic(fmt.Sprintf("updateAccountCode requires the second parameter to be an array"))
+		}
+
+		err = runtimeInterface.UpdateAccountCode(accountID, code)
+		if err != nil {
+			panic(err)
+		}
+
+		result := &interpreter.VoidValue{}
+		return trampoline.Done{Result: result}
+	}
 }
 
 func (r *interpreterRuntime) getOwnerControllerKey(
