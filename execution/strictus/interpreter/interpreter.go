package interpreter

import (
	"bamboo-runtime/execution/strictus/ast"
	"bamboo-runtime/execution/strictus/errors"
	. "bamboo-runtime/execution/strictus/trampoline"
	"fmt"
)

// Visit-methods for statement which return a non-nil value
// are treated like they are returning a value.

type Interpreter struct {
	Program     *ast.Program
	activations *Activations
	Globals     map[string]*Variable
}

func NewInterpreter(program *ast.Program) *Interpreter {
	return &Interpreter{
		Program:     program,
		activations: &Activations{},
		Globals:     map[string]*Variable{},
	}
}

func (interpreter *Interpreter) Interpret() (err error) {
	// recover internal panics and return them as an error
	defer func() {
		if r := recover(); r != nil {
			var ok bool
			err, ok = r.(error)
			if !ok {
				err = fmt.Errorf("%v", r)
			}
		}
	}()

	Run(More(func() Trampoline {
		return interpreter.visitProgramDeclarations()
	}))

<<<<<<< HEAD
	return nil
}

func (interpreter *Interpreter) visitProgramDeclarations() Trampoline {
	return interpreter.visitDeclarations(interpreter.Program.Declarations)
}
=======
		if _, exists := interpreter.Globals[name]; exists {
			return &RedeclarationError{
				Name: name,
				Pos:  declaration.GetIdentifierPosition(),
			}
		}
>>>>>>> 73f8569a

func (interpreter *Interpreter) visitDeclarations(declarations []ast.Declaration) Trampoline {
	count := len(declarations)

	// no declarations? stop
	if count == 0 {
		// NOTE: no result, so it does *not* act like a return-statement
		return Done{}
	}

	// interpret the first declaration, then the remaining ones
	return interpreter.visitDeclaration(declarations[0]).
		FlatMap(func(_ interface{}) Trampoline {
			return interpreter.visitDeclarations(declarations[1:])
		})
}

// visitDeclaration firsts interprets the declaration,
// then finds the declaration and adds it to the globals
func (interpreter *Interpreter) visitDeclaration(declaration ast.Declaration) Trampoline {
	return declaration.Accept(interpreter).(Trampoline).
		Then(func(_ interface{}) {
			interpreter.defineGlobal(declaration)
		})
}

func (interpreter *Interpreter) defineGlobal(declaration ast.Declaration) {
	name := declaration.DeclarationName()
	if _, exists := interpreter.Globals[name]; exists {
		panic(&RedeclarationError{
			Name:     name,
			Position: declaration.GetIdentifierPosition(),
		})
	}
	interpreter.Globals[name] = interpreter.activations.Find(name)
}

func (interpreter *Interpreter) Invoke(functionName string, inputs ...interface{}) (value Value, err error) {
	variable, ok := interpreter.Globals[functionName]
	if !ok {
		return nil, &NotDeclaredError{
			ExpectedKind: DeclarationKindFunction,
			Name:         functionName,
		}
	}

	variableValue := variable.Value

	function, ok := variableValue.(FunctionValue)
	if !ok {
		return nil, &NotCallableError{
			Value: variableValue,
		}
	}

	arguments, err := ToValues(inputs)
	if err != nil {
		return nil, err
	}

	// recover internal panics and return them as an error
	defer func() {
		if r := recover(); r != nil {
			var ok bool
			err, ok = r.(error)
			if !ok {
				err = fmt.Errorf("%v", r)
			}
		}
	}()

	result := Run(interpreter.invokeFunction(function, arguments, nil, nil))
	if result == nil {
		return nil, nil
	}
	return result.(Value), nil
}

func (interpreter *Interpreter) invokeFunction(
	function FunctionValue,
	arguments []Value,
	startPosition *ast.Position,
	endPosition *ast.Position,
) Trampoline {

	// ensures the invocation's argument count matches the function's parameter count

	parameterCount := function.parameterCount()
	argumentCount := len(arguments)

	if argumentCount != parameterCount {
		panic(&ArgumentCountError{
			ParameterCount: parameterCount,
			ArgumentCount:  argumentCount,
			StartPos:       startPosition,
			EndPos:         endPosition,
		})
	}

	return function.invoke(interpreter, arguments)
}

func (interpreter *Interpreter) VisitProgram(program *ast.Program) ast.Repr {
	panic(errors.UnreachableError{})
}

func (interpreter *Interpreter) VisitFunctionDeclaration(declaration *ast.FunctionDeclaration) ast.Repr {
	expression := &ast.FunctionExpression{
		Parameters: declaration.Parameters,
		ReturnType: declaration.ReturnType,
		Block:      declaration.Block,
		StartPos:   declaration.StartPos,
		EndPos:     declaration.EndPos,
	}

	// lexical scope: variables in functions are bound to what is visible at declaration time
	function := newInterpretedFunction(expression, interpreter.activations.CurrentOrNew())

	var parameterTypes []ast.Type
	for _, parameter := range declaration.Parameters {
		parameterTypes = append(parameterTypes, parameter.Type)
	}

	functionType := &ast.FunctionType{
		ParameterTypes: parameterTypes,
		ReturnType:     declaration.ReturnType,
	}
	variableDeclaration := &ast.VariableDeclaration{
		Value:         expression,
		Identifier:    declaration.Identifier,
		IsConst:       true,
		Type:          functionType,
		StartPos:      declaration.StartPos,
		EndPos:        declaration.EndPos,
		IdentifierPos: declaration.IdentifierPos,
	}

	// make the function itself available inside the function
	depth := interpreter.activations.Depth()
	variable := newVariable(variableDeclaration, depth, function)
	function.Activation = function.Activation.
		Insert(ActivationKey(declaration.Identifier), variable)

	// function declarations are de-sugared to constants
	interpreter.declareVariable(variableDeclaration, function)

	// NOTE: no result, so it does *not* act like a return-statement
	return Done{}
}

func (interpreter *Interpreter) ImportFunction(name string, function *HostFunctionValue) {
	variableDeclaration := &ast.VariableDeclaration{
		Identifier: name,
		IsConst:    true,
		// TODO: Type
	}

	interpreter.declareVariable(variableDeclaration, function)
}

func (interpreter *Interpreter) VisitBlock(block *ast.Block) ast.Repr {
	// block scope: each block gets an activation record
	interpreter.activations.PushCurrent()

	return interpreter.visitStatements(block.Statements).
		Then(func(_ interface{}) {
			interpreter.activations.Pop()
		})
}

func (interpreter *Interpreter) visitStatements(statements []ast.Statement) Trampoline {
	count := len(statements)

	// no statements? stop
	if count == 0 {
		// NOTE: no result, so it does *not* act like a return-statement
		return Done{}
	}

	// interpret the first statement, then the remaining ones
	return interpreter.visitStatement(statements[0]).
		FlatMap(func(returnValue interface{}) Trampoline {
			if returnValue != nil {
				return Done{Result: returnValue}
			}
			return interpreter.visitStatements(statements[1:])
		})
}

func (interpreter *Interpreter) visitStatement(statement ast.Statement) Trampoline {
	// the enclosing block pushed an activation, see VisitBlock.
	// ensure it is popped properly even when a panic occurs
	defer func() {
		if e := recover(); e != nil {
			interpreter.activations.Pop()
			panic(e)
		}
	}()

	return statement.Accept(interpreter).(Trampoline)
}

func (interpreter *Interpreter) VisitReturnStatement(statement *ast.ReturnStatement) ast.Repr {
	// NOTE: returning result

	if statement.Expression == nil {
		return Done{Result: VoidValue{}}
	}

	return statement.Expression.Accept(interpreter).(Trampoline)
}

func (interpreter *Interpreter) VisitIfStatement(statement *ast.IfStatement) ast.Repr {
	return statement.Test.Accept(interpreter).(Trampoline).
		FlatMap(func(result interface{}) Trampoline {
			value := result.(BoolValue)
			if value {
				return statement.Then.Accept(interpreter).(Trampoline)
			} else if statement.Else != nil {
				return statement.Else.Accept(interpreter).(Trampoline)
			}

			// NOTE: no result, so it does *not* act like a return-statement
			return Done{}
		})
}

func (interpreter *Interpreter) VisitWhileStatement(statement *ast.WhileStatement) ast.Repr {
	return statement.Test.Accept(interpreter).(Trampoline).
		FlatMap(func(result interface{}) Trampoline {
			value := result.(BoolValue)
			if !value {
				return Done{}
			}

			return statement.Block.Accept(interpreter).(Trampoline).
				FlatMap(func(returnValue interface{}) Trampoline {
					if returnValue != nil {
						return Done{Result: returnValue}
					}

					// recurse
					return interpreter.VisitWhileStatement(statement).(Trampoline)
				})
		})
}

// VisitVariableDeclaration first visits the declaration's value,
// then declares the variable with the name bound to the value
func (interpreter *Interpreter) VisitVariableDeclaration(declaration *ast.VariableDeclaration) ast.Repr {
	return declaration.Value.Accept(interpreter).(Trampoline).
		FlatMap(func(result interface{}) Trampoline {
			value := result.(Value)

			interpreter.declareVariable(declaration, value)

			// NOTE: ignore result, so it does *not* act like a return-statement
			return Done{}
		})
}

func (interpreter *Interpreter) declareVariable(declaration *ast.VariableDeclaration, value Value) {
	variable := interpreter.activations.Find(declaration.Identifier)
	depth := interpreter.activations.Depth()
	if variable != nil && variable.Depth == depth {
		panic(&RedeclarationError{
			Name: declaration.Identifier,
			Pos:  declaration.GetIdentifierPosition(),
		})
	}

	variable = newVariable(declaration, depth, value)

	interpreter.activations.Set(declaration.Identifier, variable)
}

func (interpreter *Interpreter) VisitAssignment(assignment *ast.AssignmentStatement) ast.Repr {
	return assignment.Value.Accept(interpreter).(Trampoline).
		FlatMap(func(result interface{}) Trampoline {
			value := result.(Value)
			return interpreter.visitAssignmentValue(assignment, value)
		})
}

func (interpreter *Interpreter) visitAssignmentValue(assignment *ast.AssignmentStatement, value Value) Trampoline {
	switch target := assignment.Target.(type) {
	case *ast.IdentifierExpression:
<<<<<<< HEAD
		interpreter.visitIdentifierExpressionAssignment(target, value)
		// NOTE: no result, so it does *not* act like a return-statement
		return Done{}

	case *ast.IndexExpression:
		return interpreter.visitIndexExpressionAssignment(target, value)
=======
		identifier := target.Identifier
		variable := interpreter.activations.Find(identifier)
		if variable == nil {
			panic(&NotDeclaredError{
				ExpectedKind: DeclarationKindVariable,
				Name:         identifier,
				StartPos:     target.StartPosition(),
				EndPos:       target.EndPosition(),
			})
		}

		if !variable.Set(value) {
			panic(&AssignmentToConstantError{
				Name:     identifier,
				StartPos: target.StartPosition(),
				EndPos:   target.EndPosition(),
			})
		}

		interpreter.activations.Set(identifier, variable)

	case *ast.IndexExpression:
		indexedValue := target.Expression.Accept(interpreter).(Value)
		array, ok := indexedValue.(ArrayValue)
		if !ok {
			panic(&NotIndexableError{
				Value:    indexedValue,
				StartPos: target.Expression.StartPosition(),
				EndPos:   target.Expression.EndPosition(),
			})
		}

		indexValue := target.Index.Accept(interpreter).(Value)
		index, ok := indexValue.(IntegerValue)
		if !ok {
			panic(&InvalidIndexValueError{
				Value:    indexValue,
				StartPos: target.Index.StartPosition(),
				EndPos:   target.Index.EndPosition(),
			})
		}
		array[index.IntValue()] = value
>>>>>>> 73f8569a

	case *ast.MemberExpression:
	// TODO:

	default:
		panic(&unsupportedAssignmentTargetExpression{
			target: target,
		})
	}

	panic(errors.UnreachableError{})
}

func (interpreter *Interpreter) visitIndexExpressionAssignment(target *ast.IndexExpression, value Value) Trampoline {
	return target.Expression.Accept(interpreter).(Trampoline).
		FlatMap(func(result interface{}) Trampoline {
			indexedValue := result.(Value)

			array, ok := indexedValue.(ArrayValue)
			if !ok {
				panic(&NotIndexableError{
					Value:         indexedValue,
					StartPosition: target.Expression.GetStartPosition(),
					EndPosition:   target.Expression.GetEndPosition(),
				})
			}

			return target.Index.Accept(interpreter).(Trampoline).
				FlatMap(func(result interface{}) Trampoline {
					indexValue := result.(Value)
					index, ok := indexValue.(IntegerValue)
					if !ok {
						panic(&InvalidIndexValueError{
							Value:         indexValue,
							StartPosition: target.Index.GetStartPosition(),
							EndPosition:   target.Index.GetEndPosition(),
						})
					}
					array[index.IntValue()] = value

					// NOTE: no result, so it does *not* act like a return-statement
					return Done{}
				})
		})
}

func (interpreter *Interpreter) visitIdentifierExpressionAssignment(target *ast.IdentifierExpression, value Value) {
	identifier := target.Identifier
	variable := interpreter.activations.Find(identifier)
	if variable == nil {
		panic(&NotDeclaredError{
			ExpectedKind: DeclarationKindVariable,
			Name:         identifier,
			Position:     target.Position,
		})
	}
	if !variable.Set(value) {
		panic(&AssignmentToConstantError{
			Name:     identifier,
			Position: target.Position,
		})
	}
	interpreter.activations.Set(identifier, variable)
}

func (interpreter *Interpreter) VisitIdentifierExpression(expression *ast.IdentifierExpression) ast.Repr {
	variable := interpreter.activations.Find(expression.Identifier)
	if variable == nil {
		panic(&NotDeclaredError{
			ExpectedKind: DeclarationKindValue,
			Name:         expression.Identifier,
			StartPos:     expression.StartPosition(),
			EndPos:       expression.EndPosition(),
		})
	}
	return Done{Result: variable.Value}
}

func (interpreter *Interpreter) visitBinaryIntegerOperand(
	value Value,
	operation ast.Operation,
	side OperandSide,
	startPos *ast.Position,
	endPos *ast.Position,
) IntegerValue {
	integerValue, isInteger := value.(IntegerValue)
	if !isInteger {
		panic(&InvalidBinaryOperandError{
			Operation:    operation,
			Side:         side,
			ExpectedType: &IntegerType{},
			Value:        value,
			StartPos:     startPos,
			EndPos:       endPos,
		})
	}
	return integerValue
}

func (interpreter *Interpreter) visitBinaryBoolOperand(
	value Value,
	operation ast.Operation,
	side OperandSide,
	startPos *ast.Position,
	endPos *ast.Position,
) BoolValue {
	boolValue, isBool := value.(BoolValue)
	if !isBool {
		panic(&InvalidBinaryOperandError{
			Operation:    operation,
			Side:         side,
			ExpectedType: &BoolType{},
			Value:        value,
			StartPos:     startPos,
			EndPos:       endPos,
		})
	}
	return boolValue
}

func (interpreter *Interpreter) visitUnaryBoolOperand(
	value Value,
	operation ast.Operation,
	startPos *ast.Position,
	endPos *ast.Position,
) BoolValue {
	boolValue, isBool := value.(BoolValue)
	if !isBool {
		panic(&InvalidUnaryOperandError{
			Operation:    operation,
			ExpectedType: &BoolType{},
			Value:        value,
			StartPos:     startPos,
			EndPos:       endPos,
		})
	}
	return boolValue
}

func (interpreter *Interpreter) visitUnaryIntegerOperand(
	value Value,
	operation ast.Operation,
<<<<<<< HEAD
	startPosition *ast.Position,
	endPosition *ast.Position,
=======
	startPos *ast.Position,
	endPos *ast.Position,

>>>>>>> 73f8569a
) IntegerValue {
	integerValue, isInteger := value.(IntegerValue)
	if !isInteger {
		panic(&InvalidUnaryOperandError{
			Operation:    operation,
			ExpectedType: &IntegerType{},
			Value:        value,
			StartPos:     startPos,
			EndPos:       endPos,
		})
	}
	return integerValue
}

<<<<<<< HEAD
// visitBinaryOperation interprets the left-hand side and the right-hand side and returns
// the result in a integerTuple or booleanTuple
func (interpreter *Interpreter) visitBinaryOperation(expr *ast.BinaryExpression) Trampoline {
	// interpret the left-hand side
	return expr.Left.Accept(interpreter).(Trampoline).
		FlatMap(func(left interface{}) Trampoline {
			// after interpreting the left-hand side,
			// interpret the right-hand side
			return expr.Right.Accept(interpreter).(Trampoline).
				FlatMap(func(right interface{}) Trampoline {

					leftValue := left.(Value)
					rightValue := right.(Value)

					switch leftValue.(type) {
					case IntegerValue:
						left := interpreter.visitBinaryIntegerOperand(
							leftValue,
							expr.Operation,
							OperandSideLeft,
							expr.Left.GetStartPosition(),
							expr.Left.GetEndPosition(),
						)
						right := interpreter.visitBinaryIntegerOperand(
							rightValue,
							expr.Operation,
							OperandSideRight,
							expr.Right.GetStartPosition(),
							expr.Right.GetEndPosition(),
						)
						return Done{Result: integerTuple{left, right}}

					case BoolValue:
						left := interpreter.visitBinaryBoolOperand(
							leftValue,
							expr.Operation,
							OperandSideLeft,
							expr.Left.GetStartPosition(),
							expr.Left.GetEndPosition(),
						)
						right := interpreter.visitBinaryBoolOperand(
							rightValue,
							expr.Operation,
							OperandSideRight,
							expr.Right.GetStartPosition(),
							expr.Right.GetEndPosition(),
						)

						return Done{Result: boolTuple{left, right}}
					}

					panic(&errors.UnreachableError{})
				})
		})
}

// visitBinaryIntegerOperation interprets the left-hand side and right-hand side
// of the binary expression, and applies both integer values to the given binary function
func (interpreter *Interpreter) visitBinaryIntegerOperation(
	expression *ast.BinaryExpression,
	binaryFunction func(IntegerValue, IntegerValue) Value,
) Trampoline {
	return interpreter.visitBinaryOperation(expression).
		Map(func(result interface{}) interface{} {
			tuple, ok := result.(integerTuple)
			if !ok {
				leftValue, rightValue := result.(valueTuple).values()
				panic(&InvalidBinaryOperandTypesError{
					Operation:     expression.Operation,
					ExpectedType:  &IntegerType{},
					LeftValue:     leftValue,
					RightValue:    rightValue,
					StartPosition: expression.GetStartPosition(),
					EndPosition:   expression.GetEndPosition(),
				})
			}

			left, right := tuple.destructure()
			return binaryFunction(left, right)
		})
}

// visitBinaryBoolOperation interprets the left-hand side and right-hand side
// of the binary expression, and applies both boolean values to the given binary function
func (interpreter *Interpreter) visitBinaryBoolOperation(
	expression *ast.BinaryExpression,
	binaryFunction func(BoolValue, BoolValue) Value,
) Trampoline {
	return interpreter.visitBinaryOperation(expression).
		Map(func(result interface{}) interface{} {
			tuple, ok := result.(boolTuple)
			if !ok {
				leftValue, rightValue := result.(valueTuple).values()
				panic(&InvalidBinaryOperandTypesError{
					Operation:     expression.Operation,
					ExpectedType:  &BoolType{},
					LeftValue:     leftValue,
					RightValue:    rightValue,
					StartPosition: expression.GetStartPosition(),
					EndPosition:   expression.GetEndPosition(),
				})
			}

			left, right := tuple.destructure()
			return binaryFunction(left, right)
		})
=======
func (interpreter *Interpreter) visitBinaryIntegerOperation(expr *ast.BinaryExpression) (left, right IntegerValue) {
	leftValue := expr.Left.Accept(interpreter).(Value)
	left = interpreter.visitBinaryIntegerOperand(
		leftValue,
		expr.Operation,
		OperandSideLeft,
		expr.Left.StartPosition(),
		expr.Left.EndPosition(),
	)

	rightValue := expr.Right.Accept(interpreter).(Value)
	right = interpreter.visitBinaryIntegerOperand(
		rightValue,
		expr.Operation,
		OperandSideRight,
		expr.Right.StartPosition(),
		expr.Right.EndPosition(),
	)

	return left, right
}

func (interpreter *Interpreter) visitBinaryBoolOperation(expr *ast.BinaryExpression) (left, right BoolValue) {
	leftValue := expr.Left.Accept(interpreter).(Value)
	left = interpreter.visitBinaryBoolOperand(
		leftValue,
		expr.Operation,
		OperandSideLeft,
		expr.Left.StartPosition(),
		expr.Left.EndPosition(),
	)

	rightValue := expr.Right.Accept(interpreter).(Value)
	right = interpreter.visitBinaryBoolOperand(
		rightValue,
		expr.Operation,
		OperandSideRight,
		expr.Right.StartPosition(),
		expr.Right.EndPosition(),
	)

	return left, right
>>>>>>> 73f8569a
}

func (interpreter *Interpreter) VisitBinaryExpression(expression *ast.BinaryExpression) ast.Repr {
	switch expression.Operation {
	case ast.OperationPlus:
		return interpreter.visitBinaryIntegerOperation(
			expression,
			func(left IntegerValue, right IntegerValue) Value {
				return left.Plus(right)
			})

	case ast.OperationMinus:
		return interpreter.visitBinaryIntegerOperation(
			expression,
			func(left IntegerValue, right IntegerValue) Value {
				return left.Minus(right)
			})

	case ast.OperationMod:
		return interpreter.visitBinaryIntegerOperation(
			expression,
			func(left IntegerValue, right IntegerValue) Value {
				return left.Mod(right)
			})

	case ast.OperationMul:
		return interpreter.visitBinaryIntegerOperation(
			expression,
			func(left IntegerValue, right IntegerValue) Value {
				return left.Mul(right)
			})

	case ast.OperationDiv:
		return interpreter.visitBinaryIntegerOperation(
			expression,
			func(left IntegerValue, right IntegerValue) Value {
				return left.Div(right)
			})

	case ast.OperationLess:
		return interpreter.visitBinaryIntegerOperation(
			expression,
			func(left IntegerValue, right IntegerValue) Value {
				return left.Less(right)
			})

	case ast.OperationLessEqual:
		return interpreter.visitBinaryIntegerOperation(
			expression,
			func(left IntegerValue, right IntegerValue) Value {
				return left.LessEqual(right)
			})

	case ast.OperationGreater:
		return interpreter.visitBinaryIntegerOperation(
			expression,
			func(left IntegerValue, right IntegerValue) Value {
				return left.Greater(right)
			})

	case ast.OperationGreaterEqual:
		return interpreter.visitBinaryIntegerOperation(
			expression,
			func(left IntegerValue, right IntegerValue) Value {
				return left.GreaterEqual(right)
			})

	case ast.OperationEqual:
<<<<<<< HEAD
		return interpreter.visitBinaryOperation(expression).
			Map(func(result interface{}) interface{} {
				switch tuple := result.(type) {
				case integerTuple:
					left, right := tuple.destructure()
					return BoolValue(left.Equal(right))

				case boolTuple:
					left, right := tuple.destructure()
					return BoolValue(left == right)
				}

				panic(&errors.UnreachableError{})
			})

	case ast.OperationUnequal:
		return interpreter.visitBinaryOperation(expression).
			Map(func(tuple interface{}) interface{} {
				switch typedTuple := tuple.(type) {
				case integerTuple:
					left, right := typedTuple.destructure()
					return BoolValue(!left.Equal(right))

				case boolTuple:
					left, right := typedTuple.destructure()
					return BoolValue(left != right)
				}

				panic(&errors.UnreachableError{})
			})
=======
		leftValue := expression.Left.Accept(interpreter).(Value)
		rightValue := expression.Right.Accept(interpreter).(Value)

		switch leftValue.(type) {
		case IntegerValue:
			left := interpreter.visitBinaryIntegerOperand(
				leftValue,
				expression.Operation,
				OperandSideLeft,
				expression.Left.StartPosition(),
				expression.Left.EndPosition(),
			)
			right := interpreter.visitBinaryIntegerOperand(
				rightValue,
				expression.Operation,
				OperandSideRight,
				expression.Right.StartPosition(),
				expression.Right.EndPosition(),
			)
			return BoolValue(left.Equal(right))

		case BoolValue:
			left := interpreter.visitBinaryBoolOperand(
				leftValue,
				expression.Operation,
				OperandSideLeft,
				expression.Left.StartPosition(),
				expression.Left.EndPosition(),
			)
			right := interpreter.visitBinaryBoolOperand(
				rightValue,
				expression.Operation,
				OperandSideRight,
				expression.Right.StartPosition(),
				expression.Right.EndPosition(),
			)
			return BoolValue(left == right)
		}

	case ast.OperationUnequal:
		leftValue := expression.Left.Accept(interpreter).(Value)
		rightValue := expression.Right.Accept(interpreter).(Value)

		switch leftValue.(type) {
		case IntegerValue:
			left := interpreter.visitBinaryIntegerOperand(
				leftValue,
				expression.Operation,
				OperandSideLeft,
				expression.Left.StartPosition(),
				expression.Left.EndPosition(),
			)
			right := interpreter.visitBinaryIntegerOperand(
				rightValue,
				expression.Operation,
				OperandSideRight,
				expression.Right.StartPosition(),
				expression.Right.EndPosition(),
			)
			return BoolValue(!left.Equal(right))

		case BoolValue:
			left := interpreter.visitBinaryBoolOperand(
				leftValue,
				expression.Operation,
				OperandSideLeft,
				expression.Left.StartPosition(),
				expression.Left.EndPosition(),
			)
			right := interpreter.visitBinaryBoolOperand(
				rightValue,
				expression.Operation,
				OperandSideRight,
				expression.Right.StartPosition(),
				expression.Right.EndPosition(),
			)
			return BoolValue(left != right)
		}
>>>>>>> 73f8569a

	case ast.OperationOr:
		return interpreter.visitBinaryBoolOperation(
			expression,
			func(left BoolValue, right BoolValue) Value {
				return BoolValue(left || right)
			})

	case ast.OperationAnd:
		return interpreter.visitBinaryBoolOperation(
			expression,
			func(left BoolValue, right BoolValue) Value {
				return BoolValue(left && right)
			})
	}

	panic(&unsupportedOperation{
		kind:      OperationKindBinary,
		operation: expression.Operation,
	})
}

func (interpreter *Interpreter) VisitUnaryExpression(expression *ast.UnaryExpression) ast.Repr {
<<<<<<< HEAD
	return expression.Expression.Accept(interpreter).(Trampoline).
		Map(func(result interface{}) interface{} {
			value := result.(Value)

			switch expression.Operation {
			case ast.OperationNegate:
				boolValue := interpreter.visitUnaryBoolOperand(
					value,
					expression.Operation,
					expression.StartPosition,
					expression.EndPosition,
				)
				return boolValue.Negate()

			case ast.OperationMinus:
				integerValue := interpreter.visitUnaryIntegerOperand(
					value,
					expression.Operation,
					expression.StartPosition,
					expression.EndPosition,
				)
				return integerValue.Negate()
			}
=======
	value := expression.Expression.Accept(interpreter).(Value)

	switch expression.Operation {
	case ast.OperationNegate:
		boolValue := interpreter.visitUnaryBoolOperand(
			value,
			expression.Operation,
			expression.StartPos,
			expression.EndPos,
		)
		return boolValue.Negate()

	case ast.OperationMinus:
		integerValue := interpreter.visitUnaryIntegerOperand(
			value,
			expression.Operation,
			expression.StartPos,
			expression.EndPos,
		)
		return integerValue.Negate()
	}

	panic(&unsupportedOperation{
		kind:      OperationKindUnary,
		operation: expression.Operation,
	})
>>>>>>> 73f8569a

			panic(&unsupportedOperation{
				kind:      OperationKindUnary,
				operation: expression.Operation,
			})
		})
}

func (interpreter *Interpreter) VisitExpressionStatement(statement *ast.ExpressionStatement) ast.Repr {
	return statement.Expression.Accept(interpreter).(Trampoline).
		Map(func(_ interface{}) interface{} {
			// NOTE: ignore result, so it does *not* act like a return-statement
			return nil
		})
}

func (interpreter *Interpreter) VisitBoolExpression(expression *ast.BoolExpression) ast.Repr {
	value := BoolValue(expression.Value)

	return Done{Result: value}
}

func (interpreter *Interpreter) VisitIntExpression(expression *ast.IntExpression) ast.Repr {
	value := IntValue{expression.Value}

	return Done{Result: value}
}

func (interpreter *Interpreter) VisitArrayExpression(expression *ast.ArrayExpression) ast.Repr {
	return interpreter.visitExpressions(expression.Values, nil)
}

func (interpreter *Interpreter) VisitMemberExpression(*ast.MemberExpression) ast.Repr {
	// TODO: no dictionaries yet
	panic(&errors.UnreachableError{})
}

func (interpreter *Interpreter) VisitIndexExpression(expression *ast.IndexExpression) ast.Repr {
<<<<<<< HEAD
	return expression.Expression.Accept(interpreter).(Trampoline).
		FlatMap(func(result interface{}) Trampoline {
			indexedValue := result.(Value)
			array, ok := indexedValue.(ArrayValue)
			if !ok {
				panic(&NotIndexableError{
					Value:         indexedValue,
					StartPosition: expression.Expression.GetStartPosition(),
					EndPosition:   expression.Expression.GetEndPosition(),
				})
			}

			return expression.Index.Accept(interpreter).(Trampoline).
				FlatMap(func(result interface{}) Trampoline {
					indexValue := result.(Value)
					index, ok := indexValue.(IntegerValue)
					if !ok {
						panic(&InvalidIndexValueError{
							Value:         indexValue,
							StartPosition: expression.Index.GetStartPosition(),
							EndPosition:   expression.Index.GetEndPosition(),
						})
					}

					value := array[index.IntValue()]

					return Done{Result: value}
				})
=======
	indexedValue := expression.Expression.Accept(interpreter).(Value)
	array, ok := indexedValue.(ArrayValue)
	if !ok {
		panic(&NotIndexableError{
			Value:    indexedValue,
			StartPos: expression.Expression.StartPosition(),
			EndPos:   expression.Expression.EndPosition(),
		})
	}

	indexValue := expression.Index.Accept(interpreter).(Value)
	index, ok := indexValue.(IntegerValue)
	if !ok {
		panic(&InvalidIndexValueError{
			Value:    indexValue,
			StartPos: expression.Index.StartPosition(),
			EndPos:   expression.Index.EndPosition(),
>>>>>>> 73f8569a
		})
}

func (interpreter *Interpreter) VisitConditionalExpression(expression *ast.ConditionalExpression) ast.Repr {
	return expression.Test.Accept(interpreter).(Trampoline).
		FlatMap(func(result interface{}) Trampoline {
			value := result.(BoolValue)

			if value {
				return expression.Then.Accept(interpreter).(Trampoline)
			} else {
				return expression.Else.Accept(interpreter).(Trampoline)
			}
		})
}

func (interpreter *Interpreter) VisitInvocationExpression(invocationExpression *ast.InvocationExpression) ast.Repr {
	// interpret the invoked expression
	return invocationExpression.Expression.Accept(interpreter).(Trampoline).
		FlatMap(func(result interface{}) Trampoline {
			value := result.(Value)
			function, ok := value.(FunctionValue)
			if !ok {
				panic(&NotCallableError{
					Value:         value,
					StartPosition: invocationExpression.Expression.GetStartPosition(),
					EndPosition:   invocationExpression.Expression.GetEndPosition(),
				})
			}

<<<<<<< HEAD
			// NOTE: evaluate all argument expressions in call-site scope, not in function body
			return interpreter.visitExpressions(invocationExpression.Arguments, nil).
				FlatMap(func(result interface{}) Trampoline {
=======
	// evaluate the invoked expression
	value := invocationExpression.Expression.Accept(interpreter).(Value)
	function, ok := value.(FunctionValue)
	if !ok {
		panic(&NotCallableError{
			Value:    value,
			StartPos: invocationExpression.Expression.StartPosition(),
			EndPos:   invocationExpression.Expression.EndPosition(),
		})
	}
>>>>>>> 73f8569a

					arguments := result.(ArrayValue)

<<<<<<< HEAD
					return interpreter.invokeFunction(
						function,
						arguments,
						invocationExpression.StartPosition,
						invocationExpression.EndPosition,
					)
				})
		})
=======
	return interpreter.invokeFunction(
		function,
		arguments,
		invocationExpression.StartPos,
		invocationExpression.EndPos,
	)
>>>>>>> 73f8569a
}

func (interpreter *Interpreter) invokeInterpretedFunction(
	function *InterpretedFunctionValue,
	arguments []Value,
) Trampoline {

	// start a new activation record
	// lexical scope: use the function declaration's activation record,
	// not the current one (which would be dynamic scope)
	interpreter.activations.Push(function.Activation)
	defer interpreter.activations.Pop()

	interpreter.bindFunctionInvocationParameters(function, arguments)

	return function.Expression.Block.Accept(interpreter).(Trampoline).
		Map(func(blockResult interface{}) interface{} {
			if blockResult == nil {
				return VoidValue{}
			}
			return blockResult.(Value)
		})
}

// bindFunctionInvocationParameters binds the argument values to the parameters in the function
func (interpreter *Interpreter) bindFunctionInvocationParameters(
	function *InterpretedFunctionValue,
	arguments []Value,
) {
	for parameterIndex, parameter := range function.Expression.Parameters {
		argument := arguments[parameterIndex]

		interpreter.activations.Set(
			parameter.Identifier,
			&Variable{
				Declaration: &ast.VariableDeclaration{
					IsConst:    true,
					Identifier: parameter.Identifier,
					Type:       parameter.Type,
					StartPos:   parameter.StartPos,
					EndPos:     parameter.EndPos,
				},
				Value: argument,
			},
		)
	}
}

func (interpreter *Interpreter) visitExpressions(expressions []ast.Expression, values []Value) Trampoline {
	count := len(expressions)

	// no expressions? stop
	if count == 0 {
		return Done{Result: ArrayValue(values)}
	}

	// interpret the first expression
	return expressions[0].Accept(interpreter).(Trampoline).
		FlatMap(func(result interface{}) Trampoline {
			value := result.(Value)

			// interpret the remaining expressions
			return interpreter.visitExpressions(expressions[1:], append(values, value))
		})
}

func (interpreter *Interpreter) VisitFunctionExpression(expression *ast.FunctionExpression) ast.Repr {
	// lexical scope: variables in functions are bound to what is visible at declaration time
	function := newInterpretedFunction(expression, interpreter.activations.CurrentOrNew())

	return Done{Result: function}
}<|MERGE_RESOLUTION|>--- conflicted
+++ resolved
@@ -40,21 +40,12 @@
 		return interpreter.visitProgramDeclarations()
 	}))
 
-<<<<<<< HEAD
 	return nil
 }
 
 func (interpreter *Interpreter) visitProgramDeclarations() Trampoline {
 	return interpreter.visitDeclarations(interpreter.Program.Declarations)
 }
-=======
-		if _, exists := interpreter.Globals[name]; exists {
-			return &RedeclarationError{
-				Name: name,
-				Pos:  declaration.GetIdentifierPosition(),
-			}
-		}
->>>>>>> 73f8569a
 
 func (interpreter *Interpreter) visitDeclarations(declarations []ast.Declaration) Trampoline {
 	count := len(declarations)
@@ -85,8 +76,8 @@
 	name := declaration.DeclarationName()
 	if _, exists := interpreter.Globals[name]; exists {
 		panic(&RedeclarationError{
-			Name:     name,
-			Position: declaration.GetIdentifierPosition(),
+			Name: name,
+			Pos:  declaration.GetIdentifierPosition(),
 		})
 	}
 	interpreter.Globals[name] = interpreter.activations.Find(name)
@@ -342,57 +333,12 @@
 func (interpreter *Interpreter) visitAssignmentValue(assignment *ast.AssignmentStatement, value Value) Trampoline {
 	switch target := assignment.Target.(type) {
 	case *ast.IdentifierExpression:
-<<<<<<< HEAD
 		interpreter.visitIdentifierExpressionAssignment(target, value)
 		// NOTE: no result, so it does *not* act like a return-statement
 		return Done{}
 
 	case *ast.IndexExpression:
 		return interpreter.visitIndexExpressionAssignment(target, value)
-=======
-		identifier := target.Identifier
-		variable := interpreter.activations.Find(identifier)
-		if variable == nil {
-			panic(&NotDeclaredError{
-				ExpectedKind: DeclarationKindVariable,
-				Name:         identifier,
-				StartPos:     target.StartPosition(),
-				EndPos:       target.EndPosition(),
-			})
-		}
-
-		if !variable.Set(value) {
-			panic(&AssignmentToConstantError{
-				Name:     identifier,
-				StartPos: target.StartPosition(),
-				EndPos:   target.EndPosition(),
-			})
-		}
-
-		interpreter.activations.Set(identifier, variable)
-
-	case *ast.IndexExpression:
-		indexedValue := target.Expression.Accept(interpreter).(Value)
-		array, ok := indexedValue.(ArrayValue)
-		if !ok {
-			panic(&NotIndexableError{
-				Value:    indexedValue,
-				StartPos: target.Expression.StartPosition(),
-				EndPos:   target.Expression.EndPosition(),
-			})
-		}
-
-		indexValue := target.Index.Accept(interpreter).(Value)
-		index, ok := indexValue.(IntegerValue)
-		if !ok {
-			panic(&InvalidIndexValueError{
-				Value:    indexValue,
-				StartPos: target.Index.StartPosition(),
-				EndPos:   target.Index.EndPosition(),
-			})
-		}
-		array[index.IntValue()] = value
->>>>>>> 73f8569a
 
 	case *ast.MemberExpression:
 	// TODO:
@@ -414,9 +360,9 @@
 			array, ok := indexedValue.(ArrayValue)
 			if !ok {
 				panic(&NotIndexableError{
-					Value:         indexedValue,
-					StartPosition: target.Expression.GetStartPosition(),
-					EndPosition:   target.Expression.GetEndPosition(),
+					Value:    indexedValue,
+					StartPos: target.Expression.StartPosition(),
+					EndPos:   target.Expression.EndPosition(),
 				})
 			}
 
@@ -426,9 +372,9 @@
 					index, ok := indexValue.(IntegerValue)
 					if !ok {
 						panic(&InvalidIndexValueError{
-							Value:         indexValue,
-							StartPosition: target.Index.GetStartPosition(),
-							EndPosition:   target.Index.GetEndPosition(),
+							Value:    indexValue,
+							StartPos: target.Index.StartPosition(),
+							EndPos:   target.Index.EndPosition(),
 						})
 					}
 					array[index.IntValue()] = value
@@ -446,13 +392,15 @@
 		panic(&NotDeclaredError{
 			ExpectedKind: DeclarationKindVariable,
 			Name:         identifier,
-			Position:     target.Position,
+			StartPos:     target.StartPosition(),
+			EndPos:       target.EndPosition(),
 		})
 	}
 	if !variable.Set(value) {
 		panic(&AssignmentToConstantError{
 			Name:     identifier,
-			Position: target.Position,
+			StartPos: target.StartPosition(),
+			EndPos:   target.EndPosition(),
 		})
 	}
 	interpreter.activations.Set(identifier, variable)
@@ -535,14 +483,8 @@
 func (interpreter *Interpreter) visitUnaryIntegerOperand(
 	value Value,
 	operation ast.Operation,
-<<<<<<< HEAD
-	startPosition *ast.Position,
-	endPosition *ast.Position,
-=======
 	startPos *ast.Position,
 	endPos *ast.Position,
-
->>>>>>> 73f8569a
 ) IntegerValue {
 	integerValue, isInteger := value.(IntegerValue)
 	if !isInteger {
@@ -557,7 +499,6 @@
 	return integerValue
 }
 
-<<<<<<< HEAD
 // visitBinaryOperation interprets the left-hand side and the right-hand side and returns
 // the result in a integerTuple or booleanTuple
 func (interpreter *Interpreter) visitBinaryOperation(expr *ast.BinaryExpression) Trampoline {
@@ -578,15 +519,15 @@
 							leftValue,
 							expr.Operation,
 							OperandSideLeft,
-							expr.Left.GetStartPosition(),
-							expr.Left.GetEndPosition(),
+							expr.Left.StartPosition(),
+							expr.Left.EndPosition(),
 						)
 						right := interpreter.visitBinaryIntegerOperand(
 							rightValue,
 							expr.Operation,
 							OperandSideRight,
-							expr.Right.GetStartPosition(),
-							expr.Right.GetEndPosition(),
+							expr.Right.StartPosition(),
+							expr.Right.EndPosition(),
 						)
 						return Done{Result: integerTuple{left, right}}
 
@@ -595,15 +536,15 @@
 							leftValue,
 							expr.Operation,
 							OperandSideLeft,
-							expr.Left.GetStartPosition(),
-							expr.Left.GetEndPosition(),
+							expr.Left.StartPosition(),
+							expr.Left.EndPosition(),
 						)
 						right := interpreter.visitBinaryBoolOperand(
 							rightValue,
 							expr.Operation,
 							OperandSideRight,
-							expr.Right.GetStartPosition(),
-							expr.Right.GetEndPosition(),
+							expr.Right.StartPosition(),
+							expr.Right.EndPosition(),
 						)
 
 						return Done{Result: boolTuple{left, right}}
@@ -626,12 +567,12 @@
 			if !ok {
 				leftValue, rightValue := result.(valueTuple).values()
 				panic(&InvalidBinaryOperandTypesError{
-					Operation:     expression.Operation,
-					ExpectedType:  &IntegerType{},
-					LeftValue:     leftValue,
-					RightValue:    rightValue,
-					StartPosition: expression.GetStartPosition(),
-					EndPosition:   expression.GetEndPosition(),
+					Operation:    expression.Operation,
+					ExpectedType: &IntegerType{},
+					LeftValue:    leftValue,
+					RightValue:   rightValue,
+					StartPos:     expression.StartPosition(),
+					EndPos:       expression.EndPosition(),
 				})
 			}
 
@@ -652,62 +593,18 @@
 			if !ok {
 				leftValue, rightValue := result.(valueTuple).values()
 				panic(&InvalidBinaryOperandTypesError{
-					Operation:     expression.Operation,
-					ExpectedType:  &BoolType{},
-					LeftValue:     leftValue,
-					RightValue:    rightValue,
-					StartPosition: expression.GetStartPosition(),
-					EndPosition:   expression.GetEndPosition(),
+					Operation:    expression.Operation,
+					ExpectedType: &BoolType{},
+					LeftValue:    leftValue,
+					RightValue:   rightValue,
+					StartPos:     expression.StartPosition(),
+					EndPos:       expression.EndPosition(),
 				})
 			}
 
 			left, right := tuple.destructure()
 			return binaryFunction(left, right)
 		})
-=======
-func (interpreter *Interpreter) visitBinaryIntegerOperation(expr *ast.BinaryExpression) (left, right IntegerValue) {
-	leftValue := expr.Left.Accept(interpreter).(Value)
-	left = interpreter.visitBinaryIntegerOperand(
-		leftValue,
-		expr.Operation,
-		OperandSideLeft,
-		expr.Left.StartPosition(),
-		expr.Left.EndPosition(),
-	)
-
-	rightValue := expr.Right.Accept(interpreter).(Value)
-	right = interpreter.visitBinaryIntegerOperand(
-		rightValue,
-		expr.Operation,
-		OperandSideRight,
-		expr.Right.StartPosition(),
-		expr.Right.EndPosition(),
-	)
-
-	return left, right
-}
-
-func (interpreter *Interpreter) visitBinaryBoolOperation(expr *ast.BinaryExpression) (left, right BoolValue) {
-	leftValue := expr.Left.Accept(interpreter).(Value)
-	left = interpreter.visitBinaryBoolOperand(
-		leftValue,
-		expr.Operation,
-		OperandSideLeft,
-		expr.Left.StartPosition(),
-		expr.Left.EndPosition(),
-	)
-
-	rightValue := expr.Right.Accept(interpreter).(Value)
-	right = interpreter.visitBinaryBoolOperand(
-		rightValue,
-		expr.Operation,
-		OperandSideRight,
-		expr.Right.StartPosition(),
-		expr.Right.EndPosition(),
-	)
-
-	return left, right
->>>>>>> 73f8569a
 }
 
 func (interpreter *Interpreter) VisitBinaryExpression(expression *ast.BinaryExpression) ast.Repr {
@@ -776,7 +673,6 @@
 			})
 
 	case ast.OperationEqual:
-<<<<<<< HEAD
 		return interpreter.visitBinaryOperation(expression).
 			Map(func(result interface{}) interface{} {
 				switch tuple := result.(type) {
@@ -807,86 +703,6 @@
 
 				panic(&errors.UnreachableError{})
 			})
-=======
-		leftValue := expression.Left.Accept(interpreter).(Value)
-		rightValue := expression.Right.Accept(interpreter).(Value)
-
-		switch leftValue.(type) {
-		case IntegerValue:
-			left := interpreter.visitBinaryIntegerOperand(
-				leftValue,
-				expression.Operation,
-				OperandSideLeft,
-				expression.Left.StartPosition(),
-				expression.Left.EndPosition(),
-			)
-			right := interpreter.visitBinaryIntegerOperand(
-				rightValue,
-				expression.Operation,
-				OperandSideRight,
-				expression.Right.StartPosition(),
-				expression.Right.EndPosition(),
-			)
-			return BoolValue(left.Equal(right))
-
-		case BoolValue:
-			left := interpreter.visitBinaryBoolOperand(
-				leftValue,
-				expression.Operation,
-				OperandSideLeft,
-				expression.Left.StartPosition(),
-				expression.Left.EndPosition(),
-			)
-			right := interpreter.visitBinaryBoolOperand(
-				rightValue,
-				expression.Operation,
-				OperandSideRight,
-				expression.Right.StartPosition(),
-				expression.Right.EndPosition(),
-			)
-			return BoolValue(left == right)
-		}
-
-	case ast.OperationUnequal:
-		leftValue := expression.Left.Accept(interpreter).(Value)
-		rightValue := expression.Right.Accept(interpreter).(Value)
-
-		switch leftValue.(type) {
-		case IntegerValue:
-			left := interpreter.visitBinaryIntegerOperand(
-				leftValue,
-				expression.Operation,
-				OperandSideLeft,
-				expression.Left.StartPosition(),
-				expression.Left.EndPosition(),
-			)
-			right := interpreter.visitBinaryIntegerOperand(
-				rightValue,
-				expression.Operation,
-				OperandSideRight,
-				expression.Right.StartPosition(),
-				expression.Right.EndPosition(),
-			)
-			return BoolValue(!left.Equal(right))
-
-		case BoolValue:
-			left := interpreter.visitBinaryBoolOperand(
-				leftValue,
-				expression.Operation,
-				OperandSideLeft,
-				expression.Left.StartPosition(),
-				expression.Left.EndPosition(),
-			)
-			right := interpreter.visitBinaryBoolOperand(
-				rightValue,
-				expression.Operation,
-				OperandSideRight,
-				expression.Right.StartPosition(),
-				expression.Right.EndPosition(),
-			)
-			return BoolValue(left != right)
-		}
->>>>>>> 73f8569a
 
 	case ast.OperationOr:
 		return interpreter.visitBinaryBoolOperation(
@@ -910,7 +726,6 @@
 }
 
 func (interpreter *Interpreter) VisitUnaryExpression(expression *ast.UnaryExpression) ast.Repr {
-<<<<<<< HEAD
 	return expression.Expression.Accept(interpreter).(Trampoline).
 		Map(func(result interface{}) interface{} {
 			value := result.(Value)
@@ -920,8 +735,8 @@
 				boolValue := interpreter.visitUnaryBoolOperand(
 					value,
 					expression.Operation,
-					expression.StartPosition,
-					expression.EndPosition,
+					expression.StartPosition(),
+					expression.EndPosition(),
 				)
 				return boolValue.Negate()
 
@@ -929,39 +744,11 @@
 				integerValue := interpreter.visitUnaryIntegerOperand(
 					value,
 					expression.Operation,
-					expression.StartPosition,
-					expression.EndPosition,
+					expression.StartPosition(),
+					expression.EndPosition(),
 				)
 				return integerValue.Negate()
 			}
-=======
-	value := expression.Expression.Accept(interpreter).(Value)
-
-	switch expression.Operation {
-	case ast.OperationNegate:
-		boolValue := interpreter.visitUnaryBoolOperand(
-			value,
-			expression.Operation,
-			expression.StartPos,
-			expression.EndPos,
-		)
-		return boolValue.Negate()
-
-	case ast.OperationMinus:
-		integerValue := interpreter.visitUnaryIntegerOperand(
-			value,
-			expression.Operation,
-			expression.StartPos,
-			expression.EndPos,
-		)
-		return integerValue.Negate()
-	}
-
-	panic(&unsupportedOperation{
-		kind:      OperationKindUnary,
-		operation: expression.Operation,
-	})
->>>>>>> 73f8569a
 
 			panic(&unsupportedOperation{
 				kind:      OperationKindUnary,
@@ -1000,16 +787,15 @@
 }
 
 func (interpreter *Interpreter) VisitIndexExpression(expression *ast.IndexExpression) ast.Repr {
-<<<<<<< HEAD
 	return expression.Expression.Accept(interpreter).(Trampoline).
 		FlatMap(func(result interface{}) Trampoline {
 			indexedValue := result.(Value)
 			array, ok := indexedValue.(ArrayValue)
 			if !ok {
 				panic(&NotIndexableError{
-					Value:         indexedValue,
-					StartPosition: expression.Expression.GetStartPosition(),
-					EndPosition:   expression.Expression.GetEndPosition(),
+					Value:    indexedValue,
+					StartPos: expression.Expression.StartPosition(),
+					EndPos:   expression.Expression.EndPosition(),
 				})
 			}
 
@@ -1019,9 +805,9 @@
 					index, ok := indexValue.(IntegerValue)
 					if !ok {
 						panic(&InvalidIndexValueError{
-							Value:         indexValue,
-							StartPosition: expression.Index.GetStartPosition(),
-							EndPosition:   expression.Index.GetEndPosition(),
+							Value:    indexValue,
+							StartPos: expression.Index.StartPosition(),
+							EndPos:   expression.Index.EndPosition(),
 						})
 					}
 
@@ -1029,25 +815,6 @@
 
 					return Done{Result: value}
 				})
-=======
-	indexedValue := expression.Expression.Accept(interpreter).(Value)
-	array, ok := indexedValue.(ArrayValue)
-	if !ok {
-		panic(&NotIndexableError{
-			Value:    indexedValue,
-			StartPos: expression.Expression.StartPosition(),
-			EndPos:   expression.Expression.EndPosition(),
-		})
-	}
-
-	indexValue := expression.Index.Accept(interpreter).(Value)
-	index, ok := indexValue.(IntegerValue)
-	if !ok {
-		panic(&InvalidIndexValueError{
-			Value:    indexValue,
-			StartPos: expression.Index.StartPosition(),
-			EndPos:   expression.Index.EndPosition(),
->>>>>>> 73f8569a
 		})
 }
 
@@ -1072,48 +839,26 @@
 			function, ok := value.(FunctionValue)
 			if !ok {
 				panic(&NotCallableError{
-					Value:         value,
-					StartPosition: invocationExpression.Expression.GetStartPosition(),
-					EndPosition:   invocationExpression.Expression.GetEndPosition(),
+					Value:    value,
+					StartPos: invocationExpression.Expression.StartPosition(),
+					EndPos:   invocationExpression.Expression.EndPosition(),
 				})
 			}
 
-<<<<<<< HEAD
 			// NOTE: evaluate all argument expressions in call-site scope, not in function body
 			return interpreter.visitExpressions(invocationExpression.Arguments, nil).
 				FlatMap(func(result interface{}) Trampoline {
-=======
-	// evaluate the invoked expression
-	value := invocationExpression.Expression.Accept(interpreter).(Value)
-	function, ok := value.(FunctionValue)
-	if !ok {
-		panic(&NotCallableError{
-			Value:    value,
-			StartPos: invocationExpression.Expression.StartPosition(),
-			EndPos:   invocationExpression.Expression.EndPosition(),
-		})
-	}
->>>>>>> 73f8569a
 
 					arguments := result.(ArrayValue)
 
-<<<<<<< HEAD
 					return interpreter.invokeFunction(
 						function,
 						arguments,
-						invocationExpression.StartPosition,
-						invocationExpression.EndPosition,
+						invocationExpression.StartPosition(),
+						invocationExpression.EndPosition(),
 					)
 				})
 		})
-=======
-	return interpreter.invokeFunction(
-		function,
-		arguments,
-		invocationExpression.StartPos,
-		invocationExpression.EndPos,
-	)
->>>>>>> 73f8569a
 }
 
 func (interpreter *Interpreter) invokeInterpretedFunction(
